---
- name: List SSH keys available in account
  command: >
    ibmcloud is keys --json
  register: r_ssh_keys

# We cannot upload multiple public key with the same fingerprint
# Do we want to check and then delete if it exists?
# - name: Verify SSH key does not already exist
#   command: >-
#     echo ssh-rsa AAAAB3NzaC1yc2EAAAADAQABAAABAQC4LIAh+LeqBsODfR9YMqyk6E74hE9/FzyDsBf7pukER7alw99JLySZFeO7hL0COXrQlbweVDTwbU5GJrLSbUQZvgVOIbH/roAwMBjzuwdh7ibLyxZNdJs/6gLifWUXSmaj/JKXCr2Lg+527wRfePY+1mXJNMc+cbrezWoUpNlhw3D1NrcJnxldmRn6Rw0jnQdaz1PtAgMfX4Xftr9RV0GggtAwCGjViBK6WM+Fkfp4hT0EMVoCtwvhmEIzeaYaHofit3pW/KONp1DG/OisojUcDuQ6S7i5Mt35N1LmzR06ED4c8kOLMaqZ7UDupFOoILL/vqayVjL67trgcsTcJXI5 
#     | ssh-keygen -lf - 
#     | cut -d " " -f2
#   register: r_ssh_key_fingerprint

# If we only need one key on the sandbox, we can use the task below to do both, check and create
# Idempotency tested
- name: Create SSH key if it does not exist
  when: (r_ssh_keys.stdout | from_json) | json_query(ssh_key_query) | length == 0
  command: >-
<<<<<<< HEAD
    ibmcloud is key-create {{ guid }}-key "{{ infra_ibm_ssh_key_pubssh_key }} --resource-group-name {{ guid }}-rg"
=======
    ibmcloud is keyc {{ guid }}-key "{{ infra_ibm_ssh_key_pubssh_key }}"
    --resource-group-id {{ resource_group_id }} --json
>>>>>>> 3d01689a
  vars:
    ssh_key_query: >
      [?name=='{{ guid }}-key']
  register: r_ssh_key_new
  tags:
    - ssh_keys

# TODO: Add task to get SSH key ID for other use<|MERGE_RESOLUTION|>--- conflicted
+++ resolved
@@ -18,12 +18,8 @@
 - name: Create SSH key if it does not exist
   when: (r_ssh_keys.stdout | from_json) | json_query(ssh_key_query) | length == 0
   command: >-
-<<<<<<< HEAD
-    ibmcloud is key-create {{ guid }}-key "{{ infra_ibm_ssh_key_pubssh_key }} --resource-group-name {{ guid }}-rg"
-=======
     ibmcloud is keyc {{ guid }}-key "{{ infra_ibm_ssh_key_pubssh_key }}"
     --resource-group-id {{ resource_group_id }} --json
->>>>>>> 3d01689a
   vars:
     ssh_key_query: >
       [?name=='{{ guid }}-key']
