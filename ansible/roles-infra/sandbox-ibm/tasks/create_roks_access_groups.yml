--- conflicted
+++ resolved
@@ -17,7 +17,6 @@
     sandbox_roks_access_group: "{{ r_roks_access_group.json.id }}"
 
 - name: Get resource groups
-<<<<<<< HEAD
   uri:
     url: "https://resource-controller.cloud.ibm.com/v2/resource_groups?account_id={{ sandbox_account_id }}"
     headers:
@@ -33,27 +32,6 @@
 - name: Create policies for ROKS access group
   include_tasks: create_roks_policies.yml
 
-- name: Get a list of policies associated to access group
-=======
->>>>>>> df0ac7c2
-  uri:
-    url: "https://resource-controller.cloud.ibm.com/v2/resource_groups?account_id={{ sandbox_account_id }}"
-    headers:
-      Authorization: Bearer {{ auth_token }}
-  register: r_resource_groups
-
-- name: Set default resource group ID
-  set_fact:
-    sandbox_default_resource_group: "{{ r_resource_groups.json | to_json | from_json | json_query(_rg_query) }}"
-  vars:
-    _rg_query: "resources[?contains(keys(@), 'name')] | [?name=='Default'].id | [0]"
-
-<<<<<<< HEAD
-=======
-- name: Create policies for ROKS access group
-  include_tasks: create_roks_policies.yml
-
->>>>>>> df0ac7c2
 - name: Add SID to access group
   uri:
     url: "https://iam.cloud.ibm.com/v2/groups/{{ sandbox_roks_access_group }}/members"
