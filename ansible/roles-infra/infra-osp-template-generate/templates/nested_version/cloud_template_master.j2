#jinja2: lstrip_blocks: "True"
---
heat_template_version: 2018-03-02

description: Top level HOT for creating new project, network resources, and instances. This template relies on ResourceGroups and a nested template that is called to provision instances, ports, & floating IPs.

resources:

  {{ guid }}-infra_key:
    type: OS::Nova::KeyPair
    properties:
      name: {{ guid }}-infra_key
      save_private_key: true

  {{ guid }}-project_user:
    type: OS::Keystone::User
    properties:
      name: {{ guid }}-user
      password: {{ heat_user_password }}
      domain: Default

  {{ guid }}-project_role_user:
    type: OS::Keystone::UserRoleAssignment
    properties:
      user: { get_resource: {{ guid }}-project_user }
      roles:
        - {project: {{ osp_project_name }}, role: _member_ }
{% if osp_use_swift | default(true) | bool %}
        - {project: {{ osp_project_name }}, role: swiftoperator }
{% endif %}
    depends_on:
      - {{ guid }}-project_user

{% for network in networks %}
  {{ network['name'] }}-network:
    type: OS::Neutron::Net
    properties:
      name: "{{ guid }}-{{ network['name'] }}-network"
      shared: {{ network['shared'] }}

  {{ network['name'] }}-subnet:
    type: OS::Neutron::Subnet
    properties:
      name: "{{ guid }}-{{ network['name'] }}-subnet"
      network_id: { get_resource: {{ network['name'] }}-network }
{%   if network['dns_nameservers'] is defined %}
      dns_nameservers: {{ network['dns_nameservers'] | list | to_json }}
{%   endif %}
      cidr: {{ network['subnet_cidr'] }}
      gateway_ip: {{ network['gateway_ip'] }}
      allocation_pools:
      -  start: {{ network['allocation_start'] }}
         end: {{ network['allocation_end'] }}

{%   if network['create_router'] %}
  {{ network['name'] }}-router:
    type: OS::Neutron::Router
    properties:
      name: "{{ guid }}-{{ network['name'] }}-router"
      external_gateway_info:
        network: "{{ provider_network }}"
        external_fixed_ips:
<<<<<<< HEAD
          subnet: "{{ osp_public_subnet }}"
=======
        - subnet: "{{ osp_public_subnet }}"
>>>>>>> 7ec90369

  {{ network['name'] }}-router_private_interface:
    type: OS::Neutron::RouterInterface
    properties:
      router: { get_resource: {{ network['name'] }}-router }
      subnet: { get_resource: {{ network['name'] }}-subnet }
{%   endif %}
{% endfor %}

{% for security_group in security_groups | list + default_security_groups | list %}
  {{ security_group['name'] }}:
    type: OS::Neutron::SecurityGroup
    properties:
      name: {{ guid }}-{{ security_group['name'] }}
{%   if security_group['description'] is defined %}
      description: "{{ security_group['description'] }}"
{%   endif %}

{%   for rule in security_group.rules %}
{%     if rule['name'] is defined %}
  {{ guid }}-{{ security_group['name'] }}-rule_{{ rule['name'] }}:
{%     else %}
  {{ guid }}-{{ security_group['name'] }}-rule_{{ lookup('password', '/dev/null length=5 chars=ascii_letters,digits') }}:
{%     endif %}
    type: OS::Neutron::SecurityGroupRule
    properties:
      security_group: { get_resource: {{ security_group['name'] }} }
      direction: {{ rule['direction'] | default(rule.rule_type) | lower }}
      protocol: {{ rule['protocol'] | lower }}
{%     if rule['description'] is defined %}
      description: {{ rule['description'] }}
{%     endif %}
{%     if rule['port_range_min'] is defined or
  rule.from_port is defined %}
      port_range_min: {{ rule['port_range_min'] | default(rule.from_port) }}
{%     endif %}
{%     if rule['port_range_max'] is defined or
  rule.to_port is defined %}
      port_range_max: {{ rule['port_range_max'] | default(rule.to_port) }}
{%     endif %}
{%     if rule['remote_ip_prefix'] is defined or
  rule.cidr is defined %}
      remote_ip_prefix: {{ rule['remote_ip_prefix'] | default(rule.cidr) }}
{%     endif %}
{%     if rule['remote_group'] is defined or rule.from_group is defined %}
      remote_group: { get_resource: {{ rule['remote_group'] | default(rule.from_group) }} }
{%     endif %}
    depends_on: {{ security_group['name'] }}
{%   endfor %}
{% endfor %}

{% for instance in instances %}
{%   if instance.volumes is defined %}
{%     for volume in instance.volumes %}
{%       set loopvolume = loop %}
{%       for myinstanceindex in range(instance.count|int) %}
{%         set iname = instance.name if instance.count == 1 else instance.name + loop.index0 %}
{%         set vname = ["volume", iname, loopvolume.index] | join('_') %}
  {{ vname }}:
    type: OS::Cinder::Volume
    properties:
      size: {{ volume.volume_size }}
{%         if volume.volume_name is defined %}
      name: {{ volume.volume_name }}
{%         endif %}
{%       endfor %}
{%     endfor %}
{%   endif %}
  {{instance['name']}}:
    type: OS::Heat::ResourceGroup
    properties:
      count: {{ instance['count'] }}
      resource_def:
        type: {{ heat_nested_template }}
        properties:
          network_private: { get_resource: {{ instance['network'] | default('default') }}-network }
          volume_size: {{ instance['rootfs_size'] | default(osp_default_rootfs_size) }}
{%   for volume in instance.volumes %}
{%     set loopvolume = loop %}
{%     for myinstanceindex in range(instance.count|int) %}
{%       set iname = instance.name if instance.count == 1 else instance.name + loop.index0 %}
{%       set vname = ["volume", iname, loopvolume.index] | join('_') %}
          add_vol_{{ vname }}: { get_resource: {{ vname }} }
{%     endfor %}
{%   endfor %}
          key_name: { get_resource: {{ guid }}-infra_key }
{%   if 'security_groups' in instance %}
          security_groups:
{%     for security_group in instance.security_groups %}
            - {{ guid }}-{{ security_group }}
{%     endfor %}
{%   endif %}
          provider_network: {{ provider_network }}
{%   if instance['count'] > 1 %}
          instance_name: {{ instance['name'] }}%index%
{%   else %}
          instance_name: {{ instance['name'] }}
{%   endif %}
          instance_flavor: {{ instance['flavor'].osp }}
          instance_image: {{ instance['image_id'] }}
{%   if instance.floating_ip | default(false) or instance.public_dns | default(false) %}
          instance_fip: true
{%   else %}
          instance_fip: false
{%   endif %}
{%   if instance['metadata'] is defined %}
          instance_metadata: {{ instance.metadata | combine(default_metadata) | to_json }}
{%   endif %}

          # Convert EC2 tags
{%   if instance.tags is defined %}
          instance_metadata:
{%     for key, value in default_metadata.items() %}
            '{{ key }}': {{ value | to_json }}
{%     endfor %}
{%     for tag in instance.tags %}
            '{{ tag.key }}': {{ tag.value | to_json }}
{%     endfor %}
{%   endif %}

{%   if 'security_group' in instance %}
{%     for security_group in instance.security_groups %}
      - {{ security_group }}
{%     endfor %}
{%   endif %}
{% endfor %}

{% if additional_fips | default( '' ) | length > 0 %}
{%   for fipname in additional_fips %}
  {{ fipname }}:
    type: OS::Neutron::FloatingIP
    properties:
      floating_network: "{{ additional_fips[fipname].network }}"
      floating_subnet: "{{ osp_public_subnet }}"
{%     if additional_fips[fipname].description is defined %}
      value_specs:
        description: {{ additional_fips[fipname].description }}
{%     endif %}
{%   endfor %}
{% endif %}

outputs:

  {{ guid }}-infra_key:
    description: The SSH infra key
    value: { get_attr: [ {{ guid }}-infra_key, private_key ] }

{% if additional_fips | default( '' ) | length > 0 %}
{%   for fipname in additional_fips %}
  {{ fipname }}:
    description: {{ additional_fips[fipname].description }}
    value: { get_attr: [ {{ fipname }}, floating_ip_address ] }
{%   endfor %}
{% endif %}<|MERGE_RESOLUTION|>--- conflicted
+++ resolved
@@ -60,11 +60,7 @@
       external_gateway_info:
         network: "{{ provider_network }}"
         external_fixed_ips:
-<<<<<<< HEAD
-          subnet: "{{ osp_public_subnet }}"
-=======
         - subnet: "{{ osp_public_subnet }}"
->>>>>>> 7ec90369
 
   {{ network['name'] }}-router_private_interface:
     type: OS::Neutron::RouterInterface
