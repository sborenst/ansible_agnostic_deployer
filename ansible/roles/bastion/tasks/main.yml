--- conflicted
+++ resolved
@@ -100,10 +100,6 @@
         line: "-A INPUT -p udp -m multiport --dports 60001:61000 -j ACCEPT"
       when: ensuresshpresent.rc == 0
 
-# - name: Install Python libraries for k8s module/FTL use on bastion
-#   include_tasks: k8s.yml
-#   when: install_k8s_modules | d(false) or install_ftl | d (false)
-
 - name: Install FTL
   when: >-
     install_ftl | d(False) | bool or
@@ -114,24 +110,7 @@
       name: ftl-injector
     vars:
       student_login: "{{ student_name }}"
-<<<<<<< HEAD
       use_python3: "{{ ftl_use_python3 | default(true) }}"
-
-# Add FTL to bastions. Python Dependencies are set up by the previous task
-# - name: Install FTL
-#   when: install_ftl | d(False) | bool
-#   block:
-#   - name: Ensure git is installed
-#     yum:
-#       name: git
-#       state: present
-#   - name: Install FTL
-#     include_role:
-#       name: ftl-injector
-#     vars:
-#       student_login: "{{ student_name }}"
-=======
->>>>>>> 2282afb0
 
 - name: Install jq on the bastion
   get_url:
