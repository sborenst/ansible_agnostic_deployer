--- conflicted
+++ resolved
@@ -67,11 +67,7 @@
         src: "../configs/{{env_type}}/files/htpasswd.openshift"
         dest: /root/htpasswd.openshift
 
-<<<<<<< HEAD
-- name: install packages
-=======
 - name: Install Host packages for releases before 3.10
->>>>>>> 051d6026
   yum:
     name: "{{ item }}"
     state: present
@@ -106,24 +102,4 @@
   when:
     - osrelease is version_compare('3.10.14', '==')
   tags:
-   - install_openshift_node_packages
-
-- name: install utils package for older releases
-  yum:
-    name: "{{ item }}"
-    state: present
-  with_items:
-      - "atomic-openshift-utils"
-  tags:
-   - install_openshift_node_packages
-  when:
-    - osrelease is version_compare('3.9', '<=')
-
-- name: install installer for 3.10 and newer
-  yum:
-    name: "{{ item }}"
-    state: present
-  with_items:
-    - "openshift-ansible-{{ installer_release }}"
-  when:
-    - osrelease is version_compare('3.10', '>=')+   - install_openshift_node_packages