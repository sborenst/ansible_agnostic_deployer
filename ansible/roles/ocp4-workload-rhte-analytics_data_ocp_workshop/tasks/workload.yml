# vim: set ft=ansible
---
# Implement your Workload deployment tasks here

- name: Create spark-notebook ImageStreamTag in openshift project
  k8s:
    namespace: "openshift"
    definition: "{{ lookup('template', 'workshop-notebook-openshift-image.imagestreamtag.yaml.j2') }}"
<<<<<<< HEAD
=======

- name: Get the storagecluster to extract its uid
  k8s_facts:
    api_version: ocs.openshift.io/v1
    namespace: "{{ ocs_namespace }}"
    name: ocs-storagecluster
    kind: StorageCluster
  register: storage_cluster_info

- name: Create ceph object store in openshift-storage namespace
  k8s:
    definition: "{{ lookup('template', 'cephobjectstore.yaml.j2') }}"

- name: Wait for the RGW deployment
  k8s_facts:
    api_version: extensions/v1beta1
    kind: Deployment
    namespace: "{{ ocs_namespace }}"
    label_selectors:
      - app=rook-ceph-rgw
  register: rgw_deployment
  until:
    - rgw_deployment is defined
    - rgw_deployment.resources is defined
    - rgw_deployment.resources[0] is defined
    - rgw_deployment.resources[0].status is defined
    - rgw_deployment.resources[0].status.readyReplicas is defined
    - rgw_deployment.resources[0].status.readyReplicas | int > 0
  retries: 18
  delay: 10

- name: Get the ceph rgw service
  k8s_facts:
    api_version: v1
    kind: Service
    namespace: "{{ ocs_namespace }}"
    label_selectors:
      - app=rook-ceph-rgw
  register: rgw_service
>>>>>>> 3b9f20cd
 
- include_tasks: per_user_pre_operator_workload.yml
  loop: "{{ range(1, num_users | int + 1, 1) | list }}"
  loop_control:
    loop_var: user_num

- name: wait for OBC S3 bindings
  k8s_facts:
    name: "user{{ item }}-odh-obc"
    namespace: "opendatahub-user{{ item }}"
    api_version: objectbucket.io/v1alpha1
    kind: ObjectBucketClaim
  register: obc_claim_out
  until: 
    - obc_claim_out is defined
    - obc_claim_out.resources is defined
    - obc_claim_out.resources[0] is defined
    - obc_claim_out.resources[0].status is defined
    - obc_claim_out.resources[0].status.phase is defined
    - obc_claim_out.resources[0].status.phase == "Bound"
  retries: 10
  delay: 6
  loop: "{{ range(1, num_users | int + 1, 1) | list }}"

- name: Wait for Open Data Hub ClusterServiceVersion to finish installing
  k8s_facts:
    api_version: operators.coreos.com/v1alpha1
    kind: ClusterServiceVersion
    namespace: "opendatahub-user{{ item }}"
    name: opendatahub-operator.v0.5.1
  register: odh_csv
  until: 
    - odh_csv.resources is defined
    - odh_csv.resources[0].status is defined
    - odh_csv.resources[0].status.phase is defined
    - odh_csv.resources[0].status.phase == 'Succeeded'
  retries: 10
  delay: 60
  loop: "{{ range(1, num_users | int + 1, 1) | list }}"

- name: Wait for Open Data Hub operator to deploy
  k8s_facts:
    api_version: extensions/v1beta1
    kind: Deployment
    namespace: "opendatahub-user{{ item }}"
    name: opendatahub-operator
  register: odh_operator
  until: 
    - odh_operator.resources is defined
    - odh_operator.resources[0].status is defined
    - odh_operator.resources[0].status.readyReplicas is defined
    - odh_operator.resources[0].status.readyReplicas | int >= 1
  retries: 10
  delay: 60
  loop: "{{ range(1, num_users | int + 1, 1) | list }}"

- include_tasks: per_user_post_operator_workload.yml
  loop: "{{ range(user_count_start|int, user_count_end|int)|list }}"
  loop_control:
    loop_var: user_num

# parallel-ish validation of deployments
- name: Wait for various deploymentconfigs to deploy
  k8s_facts:
    api_version: apps.openshift.io/v1
    kind: DeploymentConfig
    name: "{{ item.1 }}"
    namespace: "opendatahub-user{{ item.0 }}"
  register: deployment_out
  until:
    - deployment_out is defined
    - deployment_out.resources is defined
    - deployment_out.resources[0].status is defined
    - deployment_out.resources[0].status.readyReplicas is defined
    - deployment_out.resources[0].status.readyReplicas | int >= 1
  loop: "{{ (range(1, num_users | int + 1, 1) | list) | product(validation_deploymentconfigs) | list }}"
<<<<<<< HEAD
  retries: 10
  delay: 6
=======
  retries: 18
  delay: 10
>>>>>>> 3b9f20cd

- name: Wait for various deployments to deploy
  k8s_facts:
    api_version: extensions/v1beta1
    kind: Deployment
    name: "{{ item.1 }}"
    namespace: "opendatahub-user{{ item.0 }}"
  register: deployment_out
  until:
    - deployment_out is defined
    - deployment_out.resources is defined
    - deployment_out.resources[0].status is defined
    - deployment_out.resources[0].status.readyReplicas is defined
    - deployment_out.resources[0].status.readyReplicas | int >= 1
  loop: "{{ (range(1, num_users | int + 1, 1) | list) | product(validation_deployments) | list }}"
<<<<<<< HEAD
  retries: 10
  delay: 6
=======
  retries: 18
  delay: 10
>>>>>>> 3b9f20cd

- name: Wait for various statefulsets to deploy
  k8s_facts:
    api_version: apps/v1
    kind: StatefulSet
    name: "{{ item.1 }}"
    namespace: "opendatahub-user{{ item.0 }}"
  register: deployment_out
  until:
    - deployment_out is defined
    - deployment_out.resources is defined
    - deployment_out.resources[0].status is defined
    - deployment_out.resources[0].status.readyReplicas is defined
    - deployment_out.resources[0].status.readyReplicas | int >= 1
  loop: "{{ (range(1, num_users | int + 1, 1) | list) | product(validation_statefulsets) | list }}"
<<<<<<< HEAD
  retries: 10
  delay: 6
=======
  retries: 18
  delay: 10
>>>>>>> 3b9f20cd

- name: Wait for various 3-member statefulsets to deploy
  k8s_facts:
    api_version: apps/v1
    kind: StatefulSet
    name: "{{ item.1 }}"
    namespace: "opendatahub-user{{ item.0 }}"
  register: deployment_out
  until:
    - deployment_out is defined
    - deployment_out.resources is defined
    - deployment_out.resources[0].status is defined
    - deployment_out.resources[0].status.readyReplicas is defined
    - deployment_out.resources[0].status.readyReplicas | int >= 3
  loop: "{{ (range(1, num_users | int + 1, 1) | list) | product(validation_3statefulsets) | list }}"
<<<<<<< HEAD
  retries: 10
  delay: 6
=======
  retries: 18
  delay: 10
>>>>>>> 3b9f20cd

# Leave this as the last task in the playbook.
- name: workload tasks complete
  debug:
    msg: "Workload Tasks completed successfully."
  when: not silent|bool<|MERGE_RESOLUTION|>--- conflicted
+++ resolved
@@ -6,8 +6,6 @@
   k8s:
     namespace: "openshift"
     definition: "{{ lookup('template', 'workshop-notebook-openshift-image.imagestreamtag.yaml.j2') }}"
-<<<<<<< HEAD
-=======
 
 - name: Get the storagecluster to extract its uid
   k8s_facts:
@@ -47,7 +45,6 @@
     label_selectors:
       - app=rook-ceph-rgw
   register: rgw_service
->>>>>>> 3b9f20cd
  
 - include_tasks: per_user_pre_operator_workload.yml
   loop: "{{ range(1, num_users | int + 1, 1) | list }}"
@@ -124,13 +121,8 @@
     - deployment_out.resources[0].status.readyReplicas is defined
     - deployment_out.resources[0].status.readyReplicas | int >= 1
   loop: "{{ (range(1, num_users | int + 1, 1) | list) | product(validation_deploymentconfigs) | list }}"
-<<<<<<< HEAD
-  retries: 10
-  delay: 6
-=======
   retries: 18
   delay: 10
->>>>>>> 3b9f20cd
 
 - name: Wait for various deployments to deploy
   k8s_facts:
@@ -146,13 +138,8 @@
     - deployment_out.resources[0].status.readyReplicas is defined
     - deployment_out.resources[0].status.readyReplicas | int >= 1
   loop: "{{ (range(1, num_users | int + 1, 1) | list) | product(validation_deployments) | list }}"
-<<<<<<< HEAD
-  retries: 10
-  delay: 6
-=======
   retries: 18
   delay: 10
->>>>>>> 3b9f20cd
 
 - name: Wait for various statefulsets to deploy
   k8s_facts:
@@ -168,13 +155,8 @@
     - deployment_out.resources[0].status.readyReplicas is defined
     - deployment_out.resources[0].status.readyReplicas | int >= 1
   loop: "{{ (range(1, num_users | int + 1, 1) | list) | product(validation_statefulsets) | list }}"
-<<<<<<< HEAD
-  retries: 10
-  delay: 6
-=======
   retries: 18
   delay: 10
->>>>>>> 3b9f20cd
 
 - name: Wait for various 3-member statefulsets to deploy
   k8s_facts:
@@ -190,13 +172,8 @@
     - deployment_out.resources[0].status.readyReplicas is defined
     - deployment_out.resources[0].status.readyReplicas | int >= 3
   loop: "{{ (range(1, num_users | int + 1, 1) | list) | product(validation_3statefulsets) | list }}"
-<<<<<<< HEAD
-  retries: 10
-  delay: 6
-=======
   retries: 18
   delay: 10
->>>>>>> 3b9f20cd
 
 # Leave this as the last task in the playbook.
 - name: workload tasks complete
