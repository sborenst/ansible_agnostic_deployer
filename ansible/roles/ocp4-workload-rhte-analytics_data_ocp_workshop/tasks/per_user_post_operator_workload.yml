--- conflicted
+++ resolved
@@ -9,36 +9,15 @@
 
 - name: "Get {{ user_name }} S3 credentials for Jupyter"
   k8s_facts:
-<<<<<<< HEAD
-    name: "{{ user_name }}-odh-obc"
-    namespace: "{{ project_name }}"
-=======
     name: "rook-ceph-object-user-ocs-storagecluster-cephobjectstore-{{ user_name }}"
     namespace: "{{ ocs_namespace }}"
->>>>>>> 3b9f20cd
     kind: Secret
   register: secret_out
 
 - name: Set the user S3 secrets as facts
   set_fact:
-<<<<<<< HEAD
-    s3_access_key: "{{ secret_out.resources[0].data.AWS_ACCESS_KEY_ID | b64decode }}"
-    s3_secret_key: "{{ secret_out.resources[0].data.AWS_SECRET_ACCESS_KEY | b64decode }}"
-
-- name: Get the S3 bucket information from the configmap
-  k8s_facts:
-    name: "{{ user_name }}-odh-obc"
-    namespace: "{{ project_name }}"
-    kind: ConfigMap
-  register: bucket
-
-- name: Set the bucket information as facts
-  set_fact:
-    s3_bucket_name: "{{ bucket.resources[0].data.BUCKET_NAME }}"
-=======
     s3_access_key: "{{ secret_out.resources[0].data.AccessKey | b64decode }}"
     s3_secret_key: "{{ secret_out.resources[0].data.SecretKey | b64decode }}"
->>>>>>> 3b9f20cd
 
 - name: "Create the JupyterHub Single User ConfigMap for {{ user_name }}"
   k8s:
