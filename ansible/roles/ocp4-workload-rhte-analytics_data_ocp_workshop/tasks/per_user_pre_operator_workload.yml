# vim: set ft=ansible
---
# Implement your Workload deployment tasks here
- set_fact:
    user_name: "user{{ user_num }}"

- set_fact:
    project_name: "opendatahub-{{ user_name }}"

- name: "Create ODH project for {{ user_name }}"
  k8s:
    state: present
    definition:
      apiVersion: project.openshift.io/v1
      kind: Project
      metadata:
        name: "{{ project_name }}"

- name: "Get any LimitRanges in {{ project_name }}"
  k8s_facts:
    kind: LimitRange
    namespace: "{{ project_name }}"
  register: limit_ranges

- name: "DEBUG: Available LimitRanges in {{ project_name }}"
  debug:
    msg: "{{ item }}"
  loop: "{{ limit_ranges.resources | list }}"
  when: not silent|bool

- name: "Delete any limitranges in {{ project_name }}"
  k8s:
    state: absent
    kind: LimitRange
    api_version: v1
    definition: "{{ item }}"
  loop: "{{ limit_ranges.resources | list }}"
  when: limit_ranges.resources

<<<<<<< HEAD
- name: "Create {{ user_name }} NooBaa OBC"
  k8s:
    state: present
    namespace: "{{ project_name }}"
    definition: "{{ lookup('template', 'noobaa-obc.yaml.j2') }}"
=======
- name: "Create CephObjectStoreUser for {{ user_name }}"
  k8s:
    state: present
    definition:
      apiVersion: ceph.rook.io/v1
      kind: CephObjectStoreUser
      metadata:
        name: "{{ user_name }}"
        namespace: "{{ ocs_namespace }}"
      spec:
        store: ocs-storagecluster-cephobjectstore
        displayName: "{{ user_name }}"
>>>>>>> 3b9f20cd

- name: "Make {{ user_name }} an admin of {{ project_name }}"
  k8s:
    state: present
    definition:
      kind: RoleBinding
      apiVersion: rbac.authorization.k8s.io/v1
      metadata:
        name: "admin-{{ user_name }}"
        namespace: "{{ project_name }}"
      subjects:
        - kind: User
          name: "{{ user_name }}"
      roleRef:
        kind: ClusterRole
        name: admin
        apiGroup: rbac.authorization.k8s.io

- name: "Make {{ user_name }} ODH admin"
  k8s:
    state: present
    definition:
      kind: RoleBinding
      apiVersion: rbac.authorization.k8s.io/v1
      metadata:
        name: "opendatahub-admin-{{ user_name }}"
        namespace: "{{ project_name }}"
      subjects:
        - kind: User
          name: "{{ user_name }}"
      roleRef:
        kind: ClusterRole
        name: opendatahub-admin
        apiGroup: rbac.authorization.k8s.io

- name: "Make {{ user_name }} Seldon user"
  k8s:
    state: present
    definition:
      kind: RoleBinding
      apiVersion: rbac.authorization.k8s.io/v1
      metadata:
        name: "seldon-user-{{ user_name }}"
        namespace: "{{ project_name }}"
      subjects:
        - kind: User
          name: "{{ user_name }}"
      roleRef:
        kind: ClusterRole
        name: seldon-user
        apiGroup: rbac.authorization.k8s.io

- name: "Create Open Data Hub operator RBAC in {{ project_name }}"
  k8s:
    state: present
    definition: "{{ item }}"
    namespace: "{{ project_name }}"
  loop:
    - "{{ lookup('file', 'deploy_service_account.yaml') }}"
    - "{{ lookup('file', 'deploy_role.yaml') }}"
    - "{{ lookup('file', 'deploy_role_binding.yaml') }}"

####################################################################################################
# STRIMZI SETUP
####################################################################################################
- name: Create the Strimzi ServiceAccount, RoleBinding and ClusterRoleBinding
  k8s:
    state: present
    namespace: "{{ project_name }}"
    definition: "{{ item }}"
  with_items:
    - "{{ lookup('template', 'kafka/strimzi.serviceaccount.yaml.j2') }}"
    - "{{ lookup('template', 'kafka/strimzi.rolebinding.yaml.j2') }}"
    - "{{ lookup('template', 'kafka/strimzi.clusterrolebinding.yaml.j2') }}"
####################################################################################################
# END STRIMZI
####################################################################################################

- name: 'Add Open Data Hub to the project "Installed Operators" in {{ project_name }}'
  k8s:
    state: present
    namespace: "{{ project_name }}"
    definition: "{{ item }}"
  loop:
    - "{{ lookup('template', 'opendatahub-operator.operatorgroup.yaml.j2') }}"
    - "{{ lookup('template', 'opendatahub-operator.v0.5.1.clusterserviceversion.yaml.j2') }}"

- name: 'Create the OBC for {{ user_name }}'
  k8s:
    state: present
    namespace: "{{ project_name }}"
    definition: "{{ item }}"
  loop:
    - "{{ lookup('template', 'user-obc.yaml.j2') }}"<|MERGE_RESOLUTION|>--- conflicted
+++ resolved
@@ -37,13 +37,6 @@
   loop: "{{ limit_ranges.resources | list }}"
   when: limit_ranges.resources
 
-<<<<<<< HEAD
-- name: "Create {{ user_name }} NooBaa OBC"
-  k8s:
-    state: present
-    namespace: "{{ project_name }}"
-    definition: "{{ lookup('template', 'noobaa-obc.yaml.j2') }}"
-=======
 - name: "Create CephObjectStoreUser for {{ user_name }}"
   k8s:
     state: present
@@ -56,7 +49,6 @@
       spec:
         store: ocs-storagecluster-cephobjectstore
         displayName: "{{ user_name }}"
->>>>>>> 3b9f20cd
 
 - name: "Make {{ user_name }} an admin of {{ project_name }}"
   k8s:
