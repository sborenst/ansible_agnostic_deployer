---
- name: Evaluate {{ snapshot_operator_project }} namespace if not exists
  k8s:
    api_version: v1
    kind: Namespace
    name: '{{ snapshot_operator_project }}'
    state: present

- name: Evaluate CatalogSource for Operator Snapshot
  k8s:
    state: present
    resource_definition: "{{ lookup('template', 'snapshot-catalogsource.yaml.j2') }}"

- name: Evaluate {{ num_users }} User Namespaces
  k8s:
    state: present
    resource_definition: "{{ lookup('template', 'user-namespace.yaml.j2') }}"
  vars:
    __namespaces:
      - "user"
  retries: 10
  delay: 30

- name: Evaluate {{ num_users }} Data Grid Operator Groups
  k8s:
    state: present
    resource_definition: "{{ lookup('template', 'datagrid-operatorgroup.yaml.j2') }}"
  retries: 10
  delay: 30

- name: Evaluate {{ num_users }} Data Grid Subscriptions
  k8s:
    state: present
    resource_definition: "{{ lookup('template', 'datagrid-subscription.yaml.j2') }}"
  retries: 10
  delay: 30

- name: Wait until DG Operator POD is in running state
  k8s_info:
    api_version: v1
    kind: Deployment
    name: infinispan-operator
    namespace: '{{ __user }}'
  register: _dg_deployment
  until: 
    - _dg_deployment.resources is defined
    - _dg_deployment.resources | length | int > 0
<<<<<<< HEAD
    - _dg_deployment.resources[0].status is defined
    - _dg_deployment.resources[0].status.availableReplicas is defined
    - _dg_deployment.resources[0].status.availableReplicas | int == _dg_deployment.resources[0].spec.replicas | int    
=======
    - deployment_result.resources[0].status is defined
    - deployment_result.resources[0].status.availableReplicas is defined
    - deployment_result.resources[0].status.availableReplicas | int == deployment_result.resources[0].spec.replicas | int    
>>>>>>> f0048885
  loop: "{{ users|flatten(levels=1)  }}"
  loop_control:
    loop_var: __user
  retries: 90
  delay: 30<|MERGE_RESOLUTION|>--- conflicted
+++ resolved
@@ -45,15 +45,9 @@
   until: 
     - _dg_deployment.resources is defined
     - _dg_deployment.resources | length | int > 0
-<<<<<<< HEAD
-    - _dg_deployment.resources[0].status is defined
-    - _dg_deployment.resources[0].status.availableReplicas is defined
-    - _dg_deployment.resources[0].status.availableReplicas | int == _dg_deployment.resources[0].spec.replicas | int    
-=======
     - deployment_result.resources[0].status is defined
     - deployment_result.resources[0].status.availableReplicas is defined
     - deployment_result.resources[0].status.availableReplicas | int == deployment_result.resources[0].spec.replicas | int    
->>>>>>> f0048885
   loop: "{{ users|flatten(levels=1)  }}"
   loop_control:
     loop_var: __user
