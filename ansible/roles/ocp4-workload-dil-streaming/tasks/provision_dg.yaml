---
- name: Evaluate user{{ item }} namespace if not exists 
  k8s:
    api_version: v1
    kind: Namespace
    name: 'user{{ item }}'
    state: present

- set_fact:
    snapshot_operator_project: 'user{{ item }}'
        
- name: Evaluate CatalogSource for Operator Snapshot
  k8s:
    state: present
    resource_definition: "{{ lookup('template', 'snapshot-catalogsource.yaml.j2') }}"

    
- name: Evaluate Data Grid Operator Group
  k8s:
    state: present
    resource_definition: "{{ lookup('template', 'datagrid-operatorgroup.yaml.j2') }}"

- name: Evaluate Data Grid Subscription
  k8s:
    state: present
    resource_definition: "{{ lookup('template', 'datagrid-subscription.yaml.j2') }}"
    
<<<<<<< HEAD
- name: Evaluate CatalogSource for Operator Snapshot
  include_tasks: approves_installplan.yaml
  vars:
    working_workspaces_namespace: "user{{ item }}"
    working_csv_name: "datagrid-operator"
    working_subscription_name: "datagrid"
    
- name: Wait until DG Operator POD is in running state
  k8s_info:
    api_version: v1
    kind: Deployment
    name: infinispan-operator
    namespace: 'user{{ item }}'
  register: deployment_result
  retries: 15
  delay: 5
  until:
  - deployment_result.resources | length | int > 0
  - deployment_result.resources[0].status.availableReplicas is defined
  - deployment_result.resources[0].status.availableReplicas | int == deployment_result.resources[0].spec.replicas | int
=======
- name: Wait until Operator POD is in running state
  k8s_info:
    kind: Pod
    label_selectors: 
      - "name = infinispan-operator-alm-owned"
    namespace: 'user{{ item }}'
  register: pod_result
  retries: 15
  delay: 5
  until:
    - pod_result.resources[0].status.phase is defined
    - pod_result.resources[0].status.phase == "Running"
>>>>>>> 8b839f74
<|MERGE_RESOLUTION|>--- conflicted
+++ resolved
@@ -25,7 +25,6 @@
     state: present
     resource_definition: "{{ lookup('template', 'datagrid-subscription.yaml.j2') }}"
     
-<<<<<<< HEAD
 - name: Evaluate CatalogSource for Operator Snapshot
   include_tasks: approves_installplan.yaml
   vars:
@@ -45,18 +44,4 @@
   until:
   - deployment_result.resources | length | int > 0
   - deployment_result.resources[0].status.availableReplicas is defined
-  - deployment_result.resources[0].status.availableReplicas | int == deployment_result.resources[0].spec.replicas | int
-=======
-- name: Wait until Operator POD is in running state
-  k8s_info:
-    kind: Pod
-    label_selectors: 
-      - "name = infinispan-operator-alm-owned"
-    namespace: 'user{{ item }}'
-  register: pod_result
-  retries: 15
-  delay: 5
-  until:
-    - pod_result.resources[0].status.phase is defined
-    - pod_result.resources[0].status.phase == "Running"
->>>>>>> 8b839f74
+  - deployment_result.resources[0].status.availableReplicas | int == deployment_result.resources[0].spec.replicas | int