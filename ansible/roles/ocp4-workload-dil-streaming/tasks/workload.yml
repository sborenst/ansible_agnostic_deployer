---
- name: Provision Operator Snapshot
  include_tasks: provision_snapshotoperator.yaml
  vars:
    operators_project: "workshop-operators"
    snapshot_operator_project: "openshift-marketplace"
- name: Provision AMQ Streams
  include_tasks: provision_streams.yaml
  vars:
    kafka_earth_namespace: "shared-kafka-earth"
    operators_project: "workshop-operators"
    snapshot_operator_project: "openshift-marketplace"
    csv_version: "1.5.3"
- name: Provision Camel K
  include_tasks: provision_camelk.yaml
  vars:
    operators_project: "workshop-operators"
    snapshot_operator_project: "openshift-marketplace"
    csv_version: "1.2.0"
- name: Provision AMQ Online
  include_tasks: provision_online.yaml
  vars:
    operators_project: "workshop-operators"
    snapshot_operator_project: "openshift-marketplace"
    csv_version: "1.6.0"
- name: Provision Shared Resources
  include_tasks: provision_shared.yaml
  vars:
    db_earth_namespace: "shared-db-earth"
    kafka_earth_namespace: "shared-kafka-earth"
    app_earth_namespace: "shared-app-earth"
- name: Provision Solution Explorer
  include_tasks: provision_webapp.yaml
  vars:
    webapp_namespace: "webapp"
    configmap_name: "extra-services"
    snapshot_operator_project: "openshift-marketplace"
- name: Provision User Registration
  include_tasks: provision_user_registration.yaml
  vars:
    registration_namespace: "registration"
    snapshot_operator_project: "openshift-marketplace"

- name: Provision {{ num_users }} User Namespaces
  include_tasks: provision_userprojects.yaml
  vars:
    db_earth_namespace: "shared-db-earth"
    kafka_earth_namespace: "shared-kafka-earth"
    app_earth_namespace: "shared-app-earth"
    snapshot_operator_project: "openshift-marketplace"

- name: Provision Data Grid
  include_tasks: provision_dg.yaml
  loop: "{{ range(1, 1 + num_users | int) | list }}"
  loop_control:
    loop_var: __user_n
  vars:
    __user: user{{ __user_n }}
    snapshot_operator_project: "openshift-marketplace"
    csv_version: "8.0.3"

- name: Provision Fuse Online
  include_tasks: provision_fuse.yaml
  vars:
    fuse_project: "fuse"
    csv_version: "7.7.0"
<<<<<<< HEAD

=======
    snapshot_operator_project: "openshift-marketplace"
>>>>>>> 200a8c18
- name: Provision Code Ready Workspace
  include_tasks: provision_crw.yaml
  vars:
    snapshot_operator_project: "openshift-marketplace"
    che_project: "che"
    csv_version: "2.4.0"<|MERGE_RESOLUTION|>--- conflicted
+++ resolved
@@ -64,11 +64,6 @@
   vars:
     fuse_project: "fuse"
     csv_version: "7.7.0"
-<<<<<<< HEAD
-
-=======
-    snapshot_operator_project: "openshift-marketplace"
->>>>>>> 200a8c18
 - name: Provision Code Ready Workspace
   include_tasks: provision_crw.yaml
   vars:
