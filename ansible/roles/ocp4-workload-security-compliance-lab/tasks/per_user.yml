---
- name: per user
  become: true
  block:
    - set_fact:
        my_user: "{{ item }}"

    - name: per_user {{my_user}} Tasks Started
      debug:
        msg: "per_user {{my_user}} Tasks - Started"

    # Create user project and make them admin
    - name: check if workshop user's project for user "{{ my_user }}" exists
      shell: "{{ openshift_cli }} get project {{ my_user }}"
      register: user_project
      ignore_errors: true
      changed_when: false
      tags: always

    - name: Create workshop user's project for user "{{ my_user }}"
      command: "{{ openshift_cli }} adm new-project {{ item }}"
      when: user_project is failed
      tags: always
      with_items:
        - "{{ my_user }}"
        - "{{ my_user }}-stage"
        - "{{ my_user }}-prod"

    - name: Annotate the project as requested by user for user "{{ my_user }}"
      command: "{{ openshift_cli }} annotate namespace {{ item }} openshift.io/requester={{ my_user }} --overwrite"
      tags: always
      with_items:
        - "{{ my_user }}"
        - "{{ my_user }}-stage"
        - "{{ my_user }}-prod"
        
    - name: Award admin permission for user "{{ my_user }}"
      command: "{{ openshift_cli }} adm policy add-role-to-user admin {{ my_user }} -n {{ item }}"
      tags: always
      with_items:
        - "{{ my_user }}"
        - "{{ my_user }}-stage"
        - "{{ my_user }}-prod"

    - name: Create docker secret for quay
      command: "{{ openshift_cli }}  create secret docker-registry quay --docker-server=quay-secure-quay-enterprise.{{ ocp_apps_domain }} --docker-username=admin --docker-password=admin123 -n {{ my_user }}"

    - name: Link secrets to service accounts
      command: "{{ openshift_cli }} secrets link {{ item }} quay -n {{ my_user }}"
      with_items:
        - default
        - builder

    - name: Create configmap for OWASP ZAP agent pod
      command: "{{ openshift_cli }} create -f {{ tmp_dir }}/files/owasp-cmap.yml -n {{ my_user }}"

    - name: Create an ephemeral Jenkins instance
      command: "{{ openshift_cli }} new-app jenkins-ephemeral -p MEMORY_LIMIT=4Gi -p JENKINS_IMAGE_STREAM_TAG=custom-jenkins:latest -n {{ my_user }}"
      tags: always

    - name: Allow proper formatting of archived html in jenkins and install plugins
      command: "{{ openshift_cli }} set env dc/jenkins JENKINS_JAVA_OVERRIDES=-Dhudson.model.DirectoryBrowserSupport.CSP= -n {{ my_user }}"

    - name: Populate buildconfig template
      template:
        src: buildconfig.yml.j2
        dest: "{{tmp_dir}}/files/buildconfig.yaml"
        mode: '0644'

    - name: Create build template
      command: "{{ openshift_cli }} create -f {{tmp_dir}}/files/buildconfig.yaml -n {{ my_user }}"
      tags: always
      ignore_errors: true

    - name: Create jenkins pipeline
      #command: "{{ openshift_cli }} new-app ecommerce-build-template -p GUID={{ guid }} -p GOGS_USER={{ my_user }} -p SSH_PASSWORD={{ user_password }} -n {{ my_user }}"
<<<<<<< HEAD
      command: "{{ openshift_cli }} new-app ecommerce-build-template -p BASTION={{ ocp_bastion }} -p APP_DOMAIN={{ ocp_apps_domain }} -p API_ENDPOINT={{ openshift_master }} -p GUID={{ guid }} -p GOGS_USER={{ my_user }} -p SSH_PASSWORD={{ admin_password }} -n {{ my_user }}"
=======
      command: "{{ openshift_cli }} new-app ecommerce-build-template -p BASTION={{ ocp_bastion }} -p APP_DOMAIN={{ ocp_apps_domain }} -p API_ENDPOINT={{ ocp_master }}:6443 -p GUID={{ guid }} -p GOGS_USER={{ my_user }} -p SSH_PASSWORD={{ admin_password }} -n {{ my_user }}"
>>>>>>> f5365abb
      tags: always
      ignore_errors: true

#    Quotas caused issues (errors) in OCP4
#    # Create cluster quota for the user to prevent abuse
#    - name: Create user Quota definition - clusterresourcequota
#      shell: >
#            {{ openshift_cli }} create clusterquota clusterquota-"{{my_user}}"
#            --project-annotation-selector=openshift.io/requester="{{my_user}}"
#            --hard requests.cpu="{{quota_requests_cpu}}"
#            --hard limits.cpu="{{quota_limits_cpu}}" 
#            --hard requests.memory="{{quota_requests_memory}}"
#            --hard limits.memory="{{quota_limits_memory}}"
#            --hard configmaps="{{quota_configmaps}}"
#            --hard pods="{{quota_pods}}"
#            --hard persistentvolumeclaims="{{quota_persistentvolumeclaims}}"
#            --hard services="{{quota_services}}"
#            --hard secrets="{{quota_secrets}}"
#            --hard requests.storage="{{quota_requests_storage}}"
#            --dry-run -o yaml > clusterquota-{{ my_user }}.yml
#      args:
#        chdir: "{{ git_dir.path }}"
#      tags: always
#
#    - name: Apply user Quota - clusterresourcequota
#      command: "{{ openshift_cli }} apply -f clusterquota-{{ my_user }}.yml"
#      args:
#        chdir: "{{ git_dir.path }}"
#      tags: always

    # Clone required project in Gogs
    #

    - name: check if repository exists in git for user "{{ my_user }}"
      uri:
        url: http://{{ gogs_hostname }}/api/v1/repos/{{ my_user }}/{{ reponame_local }}
        user: "{{ my_user }}"
        password: "{{ user_gogs_password }}"
        force_basic_auth: true
        status_code: 200,404
      register: repo_result
      tags: gogs

    - name: create git repository for user "{{ my_user }}"
      uri:
        url: http://{{ gogs_hostname }}/api/v1/user/repos
        method: POST
        body: '{"name": "{{ reponame_local }}", "private": false}'
        body_format: json
        user: "{{ my_user }}"
        password: "{{ user_gogs_password }}"
        status_code: 200,201
        force_basic_auth: true
      when: repo_result.status != 200
      tags: gogs

    - name: Update the pom.xml file
      replace:
        path: "{{ git_dir.path }}/{{ reponame }}/{{ demoapp_location }}/pom.xml"
        regexp: "user(.+)"
        replace: "{{ my_user }}</groupId>"
      tags: gogs

    - name: Remove git metadata
      shell: |
        rm -fr .git
      args:
        chdir: "{{ git_dir.path }}/{{ reponame }}"
      tags: gogs

    - name: Create new git repo
      shell: |
        rm -fr .git || true
        git init .
        git add *
        git commit -am "Initial checkin"
      args:
        chdir: "{{ git_dir.path }}/{{ reponame }}/{{ demoapp_location }}"
      tags: gogs

    - name: push catalog to git repository in Gogs for user "{{ my_user }}"
      shell: |
        git remote add {{ my_user }} http://{{ my_user }}:{{ user_gogs_password }}@{{ gogs_hostname }}/{{ my_user }}/{{ reponame_local }}.git
        git config --local user.email "{{ my_user }}@example.com"
        git config --local user.name "{{ my_user }}"
        git push -f --all {{ my_user }}
      args:
        chdir: "{{ git_dir.path }}/{{ reponame }}/{{ demoapp_location }}"
      when: repo_result.status != 200
      tags: gogs

    - name: create user on bastion for openscap
      user:
        name: "{{ my_user }}"
        password: "{{ admin_password | password_hash('sha512') }}"
        password_lock: no
        state: present
        append: yes
        groups:
          - docker
      delegate_to: "{{ bastion_internal }}"

    # TODO - create che users
    # https://stackoverflow.com/questions/52440546/create-user-on-keycloack-from-curl-command

    - name: per_user {{my_user}} Tasks Complete
      debug:
        msg: "per_user {{my_user}} Tasks - Completed"<|MERGE_RESOLUTION|>--- conflicted
+++ resolved
@@ -74,11 +74,7 @@
 
     - name: Create jenkins pipeline
       #command: "{{ openshift_cli }} new-app ecommerce-build-template -p GUID={{ guid }} -p GOGS_USER={{ my_user }} -p SSH_PASSWORD={{ user_password }} -n {{ my_user }}"
-<<<<<<< HEAD
       command: "{{ openshift_cli }} new-app ecommerce-build-template -p BASTION={{ ocp_bastion }} -p APP_DOMAIN={{ ocp_apps_domain }} -p API_ENDPOINT={{ openshift_master }} -p GUID={{ guid }} -p GOGS_USER={{ my_user }} -p SSH_PASSWORD={{ admin_password }} -n {{ my_user }}"
-=======
-      command: "{{ openshift_cli }} new-app ecommerce-build-template -p BASTION={{ ocp_bastion }} -p APP_DOMAIN={{ ocp_apps_domain }} -p API_ENDPOINT={{ ocp_master }}:6443 -p GUID={{ guid }} -p GOGS_USER={{ my_user }} -p SSH_PASSWORD={{ admin_password }} -n {{ my_user }}"
->>>>>>> f5365abb
       tags: always
       ignore_errors: true
 
