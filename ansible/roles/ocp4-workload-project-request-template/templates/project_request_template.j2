--- conflicted
+++ resolved
@@ -10,26 +10,7 @@
   metadata:
     name: ${PROJECT_NAME}-core-resource-limits
     namespace: ${PROJECT_NAME}
-  spec:
-<<<<<<< HEAD
- {{ project_limits | to_json }}
-=======
-    limits:
-    - type: Container
-      max:
-        cpu: 4
-        memory: 6Gi
-      default:
-        cpu: 500m
-        memory: 1.5Gi
-      defaultRequest:
-        cpu: 50m
-        memory: 256Mi
-    - type: Pod
-      max:
-        cpu: 4
-        memory: 12Gi
->>>>>>> b56bbd0d
+  spec: {{ project_limits | to_json }}
 {% endif %}
 {% if _install_network_policies|bool %}
 - kind: NetworkPolicy
