- environment:
    OS_AUTH_URL: "{{ osp_auth_url }}"
    OS_USERNAME: "{{ osp_auth_username }}"
    OS_PASSWORD: "{{ osp_auth_password }}"
    OS_PROJECT_NAME: "{{ osp_project_name }}"
    OS_PROJECT_DOMAIN_ID: "{{ osp_auth_project_domain }}"
    OS_USER_DOMAIN_NAME: "{{ osp_auth_user_domain }}"
  block:
    - name: Get project information
    # This changes to os_project_info in Ansible 2.9
      os_project_facts:
        name: "{{ osp_project_name }}"
      register: r_osp_project

    - set_fact:
        osp_project_info: "{{ r_osp_project.ansible_facts.openstack_projects }}"

    # Need a conditional or assertion or something here I think to validate the project exists before continuing
    - name: Cleanup OpenStack resources
      environment:
        OS_PROJECT_ID: "{{ osp_project_info[0].id }}"
      block:
        - name: Do dry-run of compute and storage purge
          command: |
            openstack project purge --dry-run --keep-project --project {{ osp_project_name }}
          register: project_purge_out

        - name: Purge compute and storage
          command: |
            openstack project purge --keep-project --project {{ osp_project_name }}
          when: project_purge_out is succeeded

<<<<<<< HEAD
=======
        - name: Delete any remaining volumes in project
          shell: >-
            set -o pipefail;
            openstack volume list --project {{ osp_project_name }} -f value -c ID
            | xargs openstack volume delete
        
        - name: Delete any trunk ports in project
          shell: >-
            set -o pipefail;
            openstack port list --project {{ osp_project_name }} -f json -c trunk_details
            | jq '.[].trunk_details.trunk_id | select (.!=null)'
            | xargs openstack network trunk delete
        
>>>>>>> aba3e9fc
        - name: Purge network resources
          command: |
            neutron purge --project {{ osp_project_info[0].id }}

        - name: Check if Heat stack already exists
          command: >-
            openstack stack show -f json base-stack-{{ guid }}
          register: r_show
          failed_when: false
          changed_when: false
          tags: heat

        - name: Delete Heat stack if it exists
          os_stack:
            name: "base-stack-{{ guid }}"
            state: absent
            wait: true
          when: r_show.rc == 0
          retries: "{{ osp_stack_delete_retries }}"
          delay: 10
          until: r_hot_out is succeeded
          register: r_hot_out

        - name: Cleanup the keypairs
          debug:
            msg: "Stub task until we figure out how to delete keypairs"

        - name: Delete the project
          os_project:
            name: "{{ guid }}-project"
            state: absent
          tags:
            - full_delete

- name: Remove bastion DNS record
  nsupdate:
    server: "{{ ocp_cluster_dns_server }}"
    zone: "{{ ocp_cluster_dns_zone }}"
    record: bastion.{{ guid }} #.{{ ocp_cluster_dns_zone }}
    type: A
    key_name: "{{ ddns_key_name }}"
    key_secret: "{{ ddns_key_secret }}"
    state: absent
  when: use_dynamic_dns<|MERGE_RESOLUTION|>--- conflicted
+++ resolved
@@ -30,8 +30,6 @@
             openstack project purge --keep-project --project {{ osp_project_name }}
           when: project_purge_out is succeeded
 
-<<<<<<< HEAD
-=======
         - name: Delete any remaining volumes in project
           shell: >-
             set -o pipefail;
@@ -45,7 +43,6 @@
             | jq '.[].trunk_details.trunk_id | select (.!=null)'
             | xargs openstack network trunk delete
         
->>>>>>> aba3e9fc
         - name: Purge network resources
           command: |
             neutron purge --project {{ osp_project_info[0].id }}
