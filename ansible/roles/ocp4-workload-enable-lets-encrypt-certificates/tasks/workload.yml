--- conflicted
+++ resolved
@@ -94,47 +94,6 @@
       state: present
       definition: "{{ lookup('file', './files/router-with-certs.yaml' ) | from_yaml }}"
 
-<<<<<<< HEAD
-  - name: Create API Certificate
-    k8s:
-      state: present
-      definition: "{{ lookup('template', './templates/api-certs.j2' ) | from_yaml }}"
-
-  - name: Add Certs to API Server
-    k8s:
-      state: present
-      definition: "{{ lookup('template', './templates/api-server.j2' ) | from_yaml }}"
-
-  # Sleep 4 minutes per David Eads.
-  # It takes about 70 seconds per API Server to
-  # restart with certificates (due to AWS
-  # Load Balancer). Therefore sleep
-  # 4 minutes to give the kube-apiserver
-  # cluster operator enough time to progress.
-  - name: Wait 6m for all APIservers to be back up
-    pause:
-      minutes: 6
-
-  - name: Find all Kube Configs
-    become: yes
-    find:
-      file_type: file
-      hidden: true
-      paths:
-      - /root
-      - /home
-      contains: "^ +certificate-authority-data:"
-      patterns: "*config*"
-      recurse: yes
-    register: r_config_files
-
-  - name: Fix Kube Configs
-    become: yes
-    replace:
-      path: "{{ item.path }}"
-      regexp: "^ +certificate-authority-data:.*"
-    loop: "{{r_config_files.files}}"
-=======
   - name: Install API Certificates
     when: _lets_encrypt_certificates_install_api|bool
     block:
@@ -148,15 +107,15 @@
         state: present
         definition: "{{ lookup('template', './templates/api-server.j2' ) | from_yaml }}"
 
-    # Sleep 5 minutes per David Eads.
+    # Sleep 6 minutes per David Eads.
     # It takes about 70 seconds per API Server to
     # restart with certificates (due to AWS
     # Load Balancer). Therefore sleep
-    # 5 minutes to give the kube-apiserver
+    # 6 minutes to give the kube-apiserver
     # cluster operator enough time to progress.
-    - name: Wait 5m for all APIservers to be back up
+    - name: Wait 6m for all APIservers to be back up
       pause:
-        minutes: 5
+        minutes: 6
 
     - name: Find all Kube Configs
       become: yes
@@ -187,7 +146,6 @@
       retries: 30
       delay: 10
       until: not r_ingress_config.failed
->>>>>>> cc111ae5
 
 # Leave this as the last task in the playbook.
 - name: workload tasks complete
