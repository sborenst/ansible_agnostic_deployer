--- conflicted
+++ resolved
@@ -53,8 +53,4 @@
 
 - name: post_workload tasks completed
   debug:
-<<<<<<< HEAD
-    msg: "Post-Software checks completed successfully."
-=======
-    msg: "Post-Software tasks completed successfully."
->>>>>>> 5ce4ffff
+    msg: "Post-Software checks completed successfully."