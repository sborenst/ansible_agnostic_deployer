---
# Implement your Post Workload deployment tasks here
<<<<<<< HEAD
- name: Remove temp dir
  file:
    path: "{{ tmp_dir }}"
    state: absent

=======
>>>>>>> 2ad13ad4
- name: Print no SSH
  debug:
    msg: "user.info: {{ item }}"
  with_items:
    - ""
    - '**********'
    - 'IMPORTANT: You cannot SSH into the shared cluster.'
    - Please refer to the demo or lab instructions in order
    - to get the steps on how to access the environment properly.
    - '**********'
    - ""

- name: Get console route
  command: oc get route -n openshift-console console -o json
  register: routeconsole
  ignore_errors: yes

- name: Set webconsole address
  when: routeconsole is succeeded
  set_fact:
    webconsole: "http://{{ routeconsole.stdout | from_json | json_query('spec.host') }}"

- name: Print Overview
  when: routeconsole is succeeded
  debug:
    msg: "{{ item }}"
  with_items:
    - "user.info: Openshift Master Console: {{ webconsole }}"

- name: Get API for command line
  command: oc whoami --show-server
  register: showserver
  ignore_errors: yes
<<<<<<< HEAD

- name: Print Overview
  when: showserver is succeeded
  debug:
    msg: "user.info: {{ item }}"
  with_items:
    - "Openshift API for command line 'oc' client: {{ showserver.stdout | trim }}"

=======
>>>>>>> 2ad13ad4

- name: Print Overview
  when: showserver is succeeded
  debug:
    msg: "user.info: {{ item }}"
  with_items:
    - "Openshift API for command line 'oc' client: {{ showserver.stdout | trim }}"

- name: Print Overview
  when: showserver is succeeded
  debug:
    msg: "user.info: {{ item }}"
  with_items:
    - "Openshift API for command line 'oc' client: {{ showserver.stdout | trim }}"
#
# Leave this as the last task in the playbook.
# For deployment onto a dedicated cluster (as part of the
# cluster deployment) set workload_shared_deployment to False
# This is the default so it does not have to be set explicitely
- name: pre_workload tasks complete
<<<<<<< HEAD
=======
  debug:
    msg: "Post-Workload tasks completed successfully."
  when:
  - not silent|bool
  - not workload_shared_deployment|d(True)

- name: pre_workload tasks completed
>>>>>>> 2ad13ad4
  debug:
    msg: "Post-Workload tasks completed successfully."
  when:
  - not silent|bool
  - not workload_shared_deployment|d(True)<|MERGE_RESOLUTION|>--- conflicted
+++ resolved
@@ -1,13 +1,11 @@
 ---
 # Implement your Post Workload deployment tasks here
-<<<<<<< HEAD
+
 - name: Remove temp dir
   file:
     path: "{{ tmp_dir }}"
     state: absent
 
-=======
->>>>>>> 2ad13ad4
 - name: Print no SSH
   debug:
     msg: "user.info: {{ item }}"
@@ -41,7 +39,6 @@
   command: oc whoami --show-server
   register: showserver
   ignore_errors: yes
-<<<<<<< HEAD
 
 - name: Print Overview
   when: showserver is succeeded
@@ -49,9 +46,6 @@
     msg: "user.info: {{ item }}"
   with_items:
     - "Openshift API for command line 'oc' client: {{ showserver.stdout | trim }}"
-
-=======
->>>>>>> 2ad13ad4
 
 - name: Print Overview
   when: showserver is succeeded
@@ -72,8 +66,6 @@
 # cluster deployment) set workload_shared_deployment to False
 # This is the default so it does not have to be set explicitely
 - name: pre_workload tasks complete
-<<<<<<< HEAD
-=======
   debug:
     msg: "Post-Workload tasks completed successfully."
   when:
@@ -81,7 +73,6 @@
   - not workload_shared_deployment|d(True)
 
 - name: pre_workload tasks completed
->>>>>>> 2ad13ad4
   debug:
     msg: "Post-Workload tasks completed successfully."
   when:
