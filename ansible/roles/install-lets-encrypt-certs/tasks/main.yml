---
## Request Let's Encrypt Wildcard Certificates for the Cluster
- name: Test if Let's Encrypt Certificates are already there
  stat:
    path: /root/lets-encrypt-x3-cross-signed.pem
  register: cacert

<<<<<<< HEAD
=======
# Get Intermediary CA Certificate. This is also used in the SSO configuration!
>>>>>>> da1b84cd
- name: Get Let's Encrypt Intermediary CA Certificate
  get_url:
    url: https://letsencrypt.org/certs/lets-encrypt-x3-cross-signed.pem.txt
    dest: /root/lets-encrypt-x3-cross-signed.pem
  when:
    cacert.stat.exists|bool == false

- name: Clone Let's Encrypt Acme.sh Repository
  git:
    repo: https://github.com/Neilpang/acme.sh.git
    clone: yes
    dest: /root/acme.sh
  when:
    cacert.stat.exists|bool == false

<<<<<<< HEAD
=======
# AWS BEGIN
>>>>>>> da1b84cd
- name: Add AWS Access Key to Let's Encrypt Acme.sh configuration
  lineinfile:
    path: /root/acme.sh/dnsapi/dns_aws.sh
    line: AWS_ACCESS_KEY_ID="{{ hostvars['localhost'].route53user_access_key }}"
    state: present
    insertbefore: '^#AWS_ACCESS_KEY_ID'
  when:
    - cacert.stat.exists|bool == false
    - cloud_provider == 'ec2'

- name: Add AWS Secret Access Key to Let's Encrypt Acme.sh configuration
  lineinfile:
    path: /root/acme.sh/dnsapi/dns_aws.sh
    line: AWS_SECRET_ACCESS_KEY="{{ hostvars['localhost'].route53user_secret_access_key }}"
    state: present
    insertbefore: '^#AWS_SECRET_ACCESS_KEY'
  when:
    - cacert.stat.exists|bool == false
    - cloud_provider == 'ec2'

- name: Request API and Wildcard Certificates from Let's Encrypt
  shell: "/root/acme.sh/acme.sh {{ acme_args|d('') }} --issue -d {{ master_lb_dns }} -d *.{{ cloudapps_suffix }} --dns dns_aws"
  args:
    chdir: /root/acme.sh
  when:
    - cacert.stat.exists|bool == false
    - cloud_provider == 'ec2'
<<<<<<< HEAD
=======
# AWS END

# MS Azure BEGIN (Placeholder for now)
# https://github.com/Neilpang/acme.sh/wiki/How-to-use-Azure-DNS

# Placeholder for Azure. Needs to be implemented

# Set the following Variables ...
# export AZUREDNS_SUBSCRIPTIONID="12345678-9abc-def0-1234-567890abcdef"
# export AZUREDNS_TENANTID="11111111-2222-3333-4444-555555555555"
# export AZUREDNS_APPID="3b5033b5-7a66-43a5-b3b9-a36b9e7c25ed"          # appid of the service principal
# export AZUREDNS_CLIENTSECRET="1b0224ef-34d4-5af9-110f-77f527d561bd"   # password from creating the service principal

- name: Request API and Wildcard Certificates from Let's Encrypt
  shell: "/root/acme.sh/acme.sh {{ acme_args|d('') }} --issue -d {{ master_lb_dns }} -d *.{{ cloudapps_suffix }} --dns dns_azure"
  args:
    chdir: /root/acme.sh
  when:
    - cacert.stat.exists|bool == false
    - cloud_provider == 'azure'
# MS Azure END (Placeholder for now)
>>>>>>> da1b84cd

- name: Install crontab to renew certificates when they expire
  cron:
    name: LETS_ENCRYPT_RENEW
    special_time: hourly
<<<<<<< HEAD
    job: "/root/acme.sh/acme.sh {{ acme_args|d('') }} --cron --home /root/.acme.sh > /dev/null"
=======
    job: "/root/acme.sh/acme.sh {{ acme_args|d('') }} --cron --home /root/.acme.sh > /dev/null"
>>>>>>> da1b84cd
<|MERGE_RESOLUTION|>--- conflicted
+++ resolved
@@ -5,10 +5,7 @@
     path: /root/lets-encrypt-x3-cross-signed.pem
   register: cacert
 
-<<<<<<< HEAD
-=======
 # Get Intermediary CA Certificate. This is also used in the SSO configuration!
->>>>>>> da1b84cd
 - name: Get Let's Encrypt Intermediary CA Certificate
   get_url:
     url: https://letsencrypt.org/certs/lets-encrypt-x3-cross-signed.pem.txt
@@ -24,10 +21,7 @@
   when:
     cacert.stat.exists|bool == false
 
-<<<<<<< HEAD
-=======
 # AWS BEGIN
->>>>>>> da1b84cd
 - name: Add AWS Access Key to Let's Encrypt Acme.sh configuration
   lineinfile:
     path: /root/acme.sh/dnsapi/dns_aws.sh
@@ -55,8 +49,6 @@
   when:
     - cacert.stat.exists|bool == false
     - cloud_provider == 'ec2'
-<<<<<<< HEAD
-=======
 # AWS END
 
 # MS Azure BEGIN (Placeholder for now)
@@ -78,14 +70,9 @@
     - cacert.stat.exists|bool == false
     - cloud_provider == 'azure'
 # MS Azure END (Placeholder for now)
->>>>>>> da1b84cd
 
 - name: Install crontab to renew certificates when they expire
   cron:
     name: LETS_ENCRYPT_RENEW
     special_time: hourly
-<<<<<<< HEAD
-    job: "/root/acme.sh/acme.sh {{ acme_args|d('') }} --cron --home /root/.acme.sh > /dev/null"
-=======
-    job: "/root/acme.sh/acme.sh {{ acme_args|d('') }} --cron --home /root/.acme.sh > /dev/null"
->>>>>>> da1b84cd
+    job: "/root/acme.sh/acme.sh {{ acme_args|d('') }} --cron --home /root/.acme.sh > /dev/null"