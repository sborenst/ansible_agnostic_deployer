--- conflicted
+++ resolved
@@ -27,13 +27,10 @@
   import_tasks: idm-verify.yml
   when: inventory_hostname_short == "idm"
 
-<<<<<<< HEAD
 - name: Verify crypto on RHEL 8 on node 10
   import_tasks: crypto-verify.yml
   when: inventory_hostname_short == "node10"
-=======
+
 - name: Verify session recording on RHEL 8 node 11
   import_tasks: sessionrecording-verify.yml
-  when: inventory_hostname_short == "node11"
-
->>>>>>> 24ab5ba7
+  when: inventory_hostname_short == "node11"