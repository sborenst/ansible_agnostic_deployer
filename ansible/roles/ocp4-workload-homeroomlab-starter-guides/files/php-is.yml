--- conflicted
+++ resolved
@@ -10,15 +10,10 @@
     local: false
   tags:
   - annotations:
-<<<<<<< HEAD
       description: >-
-        Build and run PHP 7.1 applications on RHEL 7. For more information
+        Build and run PHP 7.3 applications on RHEL 7. For more information
         about using this builder image, including OpenShift considerations, see
-        https://github.com/sclorg/s2i-php-container/blob/master/7.1/README.md.
-=======
-      description: Build and run PHP 7.3 applications on RHEL 7. For more information
-        about using this builder image, including OpenShift considerations, see https://github.com/sclorg/s2i-php-container/blob/master/7.3/README.md.
->>>>>>> ee1aa736
+        https://github.com/sclorg/s2i-php-container/blob/master/7.3/README.md.
       iconClass: icon-php
       openshift.io/display-name: PHP 7.3
       openshift.io/provider-display-name: Red Hat, Inc.
