- name: Adding new target_host to the target_group
  hosts: localhost
  connection: local
  gather_facts: false
  tasks:
  - name: Adding the remote host to the inventory
    add_host:
      name: "{{ target_host }}"
      groups: target_group
    changed_when: false

  - name: Setting right permissions to .ssh directory
    file:
      path: /opt/apb/.ssh
      state: directory
      mode: 0700
  
<<<<<<< HEAD
  #- name: Generate a brand new SSH key 
  #  shell: "ssh-keygen -N '' -f /opt/apb/id_rsa"
=======
  - name: Generate a brand new SSH key 
    shell: "ssh-keygen -N '' -f /opt/apb/id_rsa"
>>>>>>> 4783f2c7

  - name: Copy the pre-generated master private key in .ssh dir
    shell: cp /opt/apb/id_rsa /opt/apb/.ssh/

  - name: Setting right permissing for keyfile
    file:
      path: /opt/apb/.ssh/id_rsa
      mode: 0600

- name: Starting containers privisioning on remote RHEL
  hosts: target_group
  remote_user: ec2-user
  become: true
  gather_facts: false
  vars:
    token: "YOUR_TOKEN_HERE"
    registryaddr: "YOUR_OCP_ADDRESS_HERE"
  tasks:
  - name: Log into private registry and force re-authorization
    shell: "docker login -u openshift -p {{ token }} {{ registryaddr }}"

  - name: Pulling images of latest tag (force)
    shell: "docker pull {{item}}:latest"
    with_items:
     - jboss-amq-6/amq63-openshift
     - "{{ registryaddr }}/iot-testing/businessrules"
     - "{{ registryaddr }}/iot-testing/software-sensor"
     - "{{ registryaddr }}/iot-testing/routingservice"

  - name: Killing any previous container that I'll deploy next
    shell: "docker kill {{ item }}"
    ignore_errors: yes
    with_items:
     - amq63
     - routingservice
     - businessrules
     - software-sensor

  - name: Removing any previous container that I handle
    shell: "docker rm {{ item }}"
    ignore_errors: yes
    with_items:
     - amq63
     - routingservice
     - businessrules
     - software-sensor

  - name: Starting AMQ container on the host
    shell: "docker run -d --name amq63 --restart always -e AMQ_USER=admin -e AMQ_PASSWORD=change12_me -e AMQ_TRANSPORTS='openwire, mqtt' -e AMQ_QUEUES=message.to.rules -e AMQ_SPLIT=true -e AMQ_MESH_DISCOVERY_TYPE=dns -e AMQ_MESH_SERVICE_NAME=broker-amq-mesh -e AMQ_MESH_SERVICE_NAMESPACE=default -e AMQ_STORAGE_USAGE_LIMIT='1 gb' jboss-amq-6/amq63-openshift:latest"
    
  - pause:
      seconds: 30

  - name: Starting RoutingService container on the host
    shell: "docker run -d --name routingservice --link amq63:amq63 --restart always -e SOURCE_AMQ_BROKER=tcp://amq63:61616 -e SOURCE_BROKER_ADMIN_UID=admin -e SOURCE_BROKER_ADMIN_PASSWD=change12_me -e BROKER_AMQ_MQTT_HOST=amq63 {{ registryaddr }}/iot-testing/routingservice:latest"
     
  - pause:
      seconds: 10

  - name: Starting BusinessRules container on the host
    shell: "docker run -d --name businessrules --link amq63:amq63 --restart always -e JAVA_APP_JAR=rules-jar-with-dependencies.jar -e SOURCE_AMQ_BROKER=tcp://amq63:61616 -e SOURCE_QUEUE=message.to.rules -e SOURCE_BROKER_ADMIN_UID=admin -e SOURCE_BROKER_ADMIN_PASSWD=change12_me -e TARGET_AMQ_BROKER=tcp://YOUR_INFRA_ADDR:30616 -e TARGET_QUEUE=message.to.datacenter -e TARGET_BROKER_ADMIN_UID=admin -e TARGET_BROKER_ADMIN_PASSWD=change12_me {{ registryaddr }}/iot-testing/businessrules:latest"

  - pause:
      seconds: 10

  - name: Starting SoftwareSensor container on the host
    shell: "docker run -d --name software-sensor --link amq63:amq63 --restart always -e JAVA_OPTIONS='-DhighWater=800 -DlowWater=200 -DbrokerUID=admin -DbrokerPassword=change12_me -DreceiverURL=amq63 -DdeviceType=temperature -DdeviceID=4711 -DinitialValue=70 -Dcount=1000 -DwaitTime=1' -e JAVA_APP_JAR=softwareSensor-jar-with-dependencies.jar {{ registryaddr }}/iot-testing/software-sensor:latest"
<|MERGE_RESOLUTION|>--- conflicted
+++ resolved
@@ -15,13 +15,8 @@
       state: directory
       mode: 0700
   
-<<<<<<< HEAD
-  #- name: Generate a brand new SSH key 
-  #  shell: "ssh-keygen -N '' -f /opt/apb/id_rsa"
-=======
   - name: Generate a brand new SSH key 
     shell: "ssh-keygen -N '' -f /opt/apb/id_rsa"
->>>>>>> 4783f2c7
 
   - name: Copy the pre-generated master private key in .ssh dir
     shell: cp /opt/apb/id_rsa /opt/apb/.ssh/
