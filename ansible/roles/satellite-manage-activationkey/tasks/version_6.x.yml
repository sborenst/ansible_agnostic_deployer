---
- name: "Create or update activation key"
  theforeman.foreman.activation_key:
    username: "{{ satellite_admin }}"
    password: "{{ satellite_admin_password }}"
    server_url: "https://{{ publicname }}"
    validate_certs: false
    name: "{{ item.activation_key }}"
    organization: "{{ org }}"
    lifecycle_environment: "{{ item.life_cycle }}"
    content_view: "{{ item.content_view }}"
<<<<<<< HEAD
    subscriptions: "{{ item.subscriptions | default(omit)}}"
    auto_attach: yes
=======
    subscriptions: "{{ item.subscriptions }}"
    auto_attach: true
>>>>>>> 5f2b30d5
  when: item.activation_key is defined
  with_items: "{{ satellite_activation_keys }}"
  tags:
    - configure_satellite
    - configure_satellite_activationkey<|MERGE_RESOLUTION|>--- conflicted
+++ resolved
@@ -9,13 +9,8 @@
     organization: "{{ org }}"
     lifecycle_environment: "{{ item.life_cycle }}"
     content_view: "{{ item.content_view }}"
-<<<<<<< HEAD
-    subscriptions: "{{ item.subscriptions | default(omit)}}"
-    auto_attach: yes
-=======
     subscriptions: "{{ item.subscriptions }}"
     auto_attach: true
->>>>>>> 5f2b30d5
   when: item.activation_key is defined
   with_items: "{{ satellite_activation_keys }}"
   tags:
