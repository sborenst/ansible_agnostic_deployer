--- conflicted
+++ resolved
@@ -90,11 +90,6 @@
 
 # Leave these as the last tasks in the playbook
 
-<<<<<<< HEAD
-=======
-# Leave these as the last tasks in the playbook
-
->>>>>>> fcd5c9d5
 # For deployment onto a dedicated cluster (as part of the
 # cluster deployment) set workload_shared_deployment to False
 # This is the default so it does not have to be set explicitely
