---
- name: Remove rh-amazon-rhui-client package
  tags: packer
  package:
    name: rh-amazon-rhui-client
    state: absent
  when: cloud_provider == 'aws'

- name: Remove satellite Cert
  tags: packer
  package:
    name: katello-ca-consumer-*.noarch
    state: absent

- name: Download Cert from Satellite
  get_url:
    url: "https://{{satellite_url}}/pub/katello-ca-consumer-latest.noarch.rpm"
    dest: /root/katello-ca-consumer-latest.noarch.rpm
    mode: 0664
    validate_certs: no

- name: Install Cert
  command: "rpm -Uvh /root/katello-ca-consumer-latest.noarch.rpm"
  args:
    warn: no

- name: Delete Cert Package
  file:
    name: /root/katello-ca-consumer-latest.noarch.rpm
    state: absent

- name: list current repository files
  command: "ls -1 /etc/yum.repos.d/"
  register: repodircontents
  changed_when: false
  tags:
    - configure_repos
    - remove_existing_repos

- name: remove current repository files
  file:
    path: /etc/yum.repos.d/{{ item }}
    state: absent
  with_items: "{{ repodircontents.stdout_lines }}"
  ignore_errors: true
  tags:
    - configure_repos
    - remove_existing_repos

<<<<<<< HEAD
=======
- name: Run setup if gather_facts hasn't been run
  setup:
    gather_subset: min
  when: ansible_date_time is not defined

>>>>>>> 43fad562
- name: Randomize hostname for Satellite
  copy:
    dest: /etc/rhsm/facts/katello.facts
    content: {"network.fqdn": "{{ inventory_hostname }}-{{ ansible_date_time.iso8601_basic | lower }}"}

- name: Register with activation-key
  when: satellite_activationkey is defined
  redhat_subscription:
    state: present
    server_hostname: "{{ satellite_url }}"
    activationkey: "{{ satellite_activationkey }}"
    org_id: "{{ satellite_org }}"

- name: Enable repos
  rhsm_repository:
    name: "*"
    state: enabled
  when: 
  - use_content_view
  - satellite_activationkey is defined

- name: Enable repos for RHEL
  rhsm_repository:
    name: "{{ item }}"
    state: enabled
  with_items:
    - '{{ rhel_repos }}'
  when: 
  - not use_content_view
  - rhel_repos is define

# This would be used to skip registering with Satellite,
# but still be able to access the repos via certificate auth.
# This will only run if you have satellite_key and satellite_cert defined,
# but not satellite_activationkey
- name: Set up repos to access Satellite using cert
  when:
  - satellite_key is defined
  - satellite_cert is defined
  block:
  - name: Create the certificate and key files
    file:
      state: touch
      path: "{{ item }}"
    loop:
      - "/etc/pki/tls/Red_GPTE.key"
      - "/etc/pki/tls/Red_GPTE.pem"

  - name: Add certificate and key content
    copy:
      dest: "{{ item.file }}"
      content: "{{ item.contents }}"
    loop:
      - {file: "/etc/pki/tls/Red_GPTE.key", contents: "{{ satellite_key }}"}
      - {file: "/etc/pki/tls/Red_GPTE.pem", contents: "{{ satellite_cert }}"}

  - name: create open.repo template on host
    template:
      src: "./files/repos_template.j2"
      dest: /etc/yum.repos.d/open_{{ env_type }}.repo
    tags:
    - create_open_repo_template

- name: clean repositories
  command: "yum clean all"
  args:
    warn: false
  tags:
    - configure_repos
    - run_yum_repolist<|MERGE_RESOLUTION|>--- conflicted
+++ resolved
@@ -47,14 +47,11 @@
     - configure_repos
     - remove_existing_repos
 
-<<<<<<< HEAD
-=======
 - name: Run setup if gather_facts hasn't been run
   setup:
     gather_subset: min
   when: ansible_date_time is not defined
 
->>>>>>> 43fad562
 - name: Randomize hostname for Satellite
   copy:
     dest: /etc/rhsm/facts/katello.facts
