---
- name: Step 001 Deploy Infrastructure
  hosts: localhost
  connection: local
  gather_facts: false
  become: false
  vars_files:
    - "{{ ANSIBLE_REPO_PATH }}/configs/{{ env_type }}/env_vars.yml"
    - "{{ ANSIBLE_REPO_PATH }}/configs/{{ env_type }}/env_secret_vars.yml"
  tags:
    - step001
    - deploy_infrastructure
  tasks:
  - name: AWS Generate CloudFormation Template
    template:
      src: "{{ ANSIBLE_REPO_PATH }}/configs/{{ env_type }}/files/cloud_providers/{{cloud_provider}}_cloud_template.j2"
      dest: "{{ ANSIBLE_REPO_PATH }}/workdir/{{cloud_provider}}_cloud_template.{{ env_type }}.{{ guid }}.json"
    tags:
      - aws_infrastructure_deployment
      - gen_cf_template
  ######################### Launch CF Template

  - name: Launch CloudFormation template
    environment:
      AWS_ACCESS_KEY_ID: "{{aws_access_key_id}}"
      AWS_SECRET_ACCESS_KEY: "{{aws_secret_access_key}}"
      AWS_DEFAULT_REGION: "{{aws_region}}"
    cloudformation:
      stack_name: "{{ project_tag }}"
      state: "present"
      region: "{{ aws_region }}"
      disable_rollback: true
      template: "{{ ANSIBLE_REPO_PATH }}/workdir/{{cloud_provider}}_cloud_template.{{ env_type }}.{{ guid }}.json"
      tags:
        Stack: "project {{ project_tag }}"
    tags:
      - aws_infrastructure_deployment
      - provision_cf_template
    register: cloudformation_out
    until:
      - cloudformation_out|succeeded
      - cloudformation_out.output in ["Stack CREATE complete", "Stack is already up-to-date."]
    retries: "{{ cloudformation_retries | default(25) }}"
    delay: 60
    ignore_errors: yes

  - debug:
     var: cloudformation_out

<<<<<<< HEAD
  - name: report Cloudformation error
    fail:
      msg: "FAIL {{ project_tag }} Create Cloudformation"
    when: not cloudformation_out|succeeded
    tags:
      - provision_cf_template

=======
>>>>>>> abb064fd
  - name: Refresh cloud_provider cache
    environment:
      AWS_ACCESS_KEY_ID: "{{aws_access_key_id}}"
      AWS_SECRET_ACCESS_KEY: "{{aws_secret_access_key}}"
      AWS_DEFAULT_REGION: "{{aws_region}}"
    shell: "{{ ANSIBLE_REPO_PATH }}/inventory/{{cloud_provider }}.py --refresh-cache"
    when: "not tower_run == 'true'"
    register: task_result
    until: task_result.rc == 0
    retries: 5
    delay: 60
    ignore_errors: yes
    changed_when: task_result.rc == 0
    tags:
      - refresh_inventory
      - refresh_inventory_script

  - name: report Cache refresh error
    fail:
      msg: "FAIL {{ project_tag }} Cache refresh error"
    when: not task_result|succeeded

  - name: Refresh in-memory cloud_provider cache
    environment:
      AWS_ACCESS_KEY_ID: "{{aws_access_key_id}}"
      AWS_SECRET_ACCESS_KEY: "{{aws_secret_access_key}}"
      AWS_DEFAULT_REGION: "{{aws_region}}"
    meta: refresh_inventory
    tags:
      - refresh_inventory

- name: Configure local ssh config for bastion proxy use
  include: "{{ ANSIBLE_REPO_PATH }}/cloud_providers/{{cloud_provider}}_ssh_config_setup.yml"
  when: ('tag_' ~ env_type ~ '_' ~ guid ~ '_bastion') | replace('-', '_') in groups

<<<<<<< HEAD


- name: wait_for_connection for all non-windows machines and set hostname
=======
- name: Wait for environment Readiness
>>>>>>> abb064fd
  hosts:
    - "{{ ('tag_Project_' ~ env_type ~ '_' ~ guid) | replace('-', '_') }}:!{{ ('tag_' ~ env_type ~ '_' ~ guid ~ '_ostype_windows') | replace('-', '_') }}"
  vars_files:
    - "{{ ANSIBLE_REPO_PATH }}/configs/{{ env_type }}/env_vars.yml"
    - "{{ ANSIBLE_REPO_PATH }}/configs/{{ env_type }}/env_secret_vars.yml"
    - "{{ ANSIBLE_REPO_PATH }}/configs/{{ env_type }}/ssh_vars.yml"
  gather_facts: false
  any_errors_fatal: true
  ignore_errors: false
  become: true
  tags:
    - step001
    - wait_ssh
    - set_hostname
  tasks:
    - name: wait for linux host to be available
      wait_for_connection:
    - name: Set hostname based on ec2_tag_internaldns
      hostname:
        name: "{{ec2_tag_internaldns}}"
      when: ec2_tag_internaldns is defined


- name: Set facts for Windows hosts if any exist and wait_for_connection
  gather_facts: false
  hosts:
    - "{{ ('tag_' ~ env_type ~ '_' ~ guid ~ '_ostype_windows') | replace('-', '_') }}"
  vars_files:
    - "{{ ANSIBLE_REPO_PATH }}/configs/{{ env_type }}/env_vars.yml"
    - "{{ ANSIBLE_REPO_PATH }}/configs/{{ env_type }}/env_secret_vars.yml"
    - "{{ ANSIBLE_REPO_PATH }}/configs/{{ env_type }}/ssh_vars.yml"
  tasks:
    - name: set facts for remote access
      set_fact:
        ansible_become: false
        ansible_connection: winrm
        ansible_host: "{{ ec2_public_dns_name }}"
        ansible_password: "{{ windows_password | default(hostvars['localhost'].generated_windows_password) }}"
        ansible_port: 5986
        ansible_user: Administrator
        ansible_ssh_user: Administrator
        ansible_winrm_server_cert_validation: ignore

    - name: wait for windows host to be available
      wait_for_connection:<|MERGE_RESOLUTION|>--- conflicted
+++ resolved
@@ -47,7 +47,6 @@
   - debug:
      var: cloudformation_out
 
-<<<<<<< HEAD
   - name: report Cloudformation error
     fail:
       msg: "FAIL {{ project_tag }} Create Cloudformation"
@@ -55,8 +54,6 @@
     tags:
       - provision_cf_template
 
-=======
->>>>>>> abb064fd
   - name: Refresh cloud_provider cache
     environment:
       AWS_ACCESS_KEY_ID: "{{aws_access_key_id}}"
@@ -92,13 +89,7 @@
   include: "{{ ANSIBLE_REPO_PATH }}/cloud_providers/{{cloud_provider}}_ssh_config_setup.yml"
   when: ('tag_' ~ env_type ~ '_' ~ guid ~ '_bastion') | replace('-', '_') in groups
 
-<<<<<<< HEAD
-
-
 - name: wait_for_connection for all non-windows machines and set hostname
-=======
-- name: Wait for environment Readiness
->>>>>>> abb064fd
   hosts:
     - "{{ ('tag_Project_' ~ env_type ~ '_' ~ guid) | replace('-', '_') }}:!{{ ('tag_' ~ env_type ~ '_' ~ guid ~ '_ostype_windows') | replace('-', '_') }}"
   vars_files:
