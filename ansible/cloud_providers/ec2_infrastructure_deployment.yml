--- conflicted
+++ resolved
@@ -85,35 +85,6 @@
   any_errors_fatal: True
   become: true
   tags:
-<<<<<<< HEAD
-    - aws_infrastructure_deployment
-    - provision_cf_template
-  register: cloudformation_out
-
-- debug:
-   var: cloudformation_out.stack_outputs
-
-- name: Refresh cloud_provider cache
-  environment:
-    AWS_ACCESS_KEY_ID: "{{aws_access_key_id}}"
-    AWS_SECRET_ACCESS_KEY: "{{aws_secret_access_key}}"
-    AWS_DEFAULT_REGION: "{{aws_region}}"
-  shell: "{{ playbook_dir }}/inventory/{{ cloud_provider }}.py --refresh-cache"
-  when: "not tower_run == 'true'"
-  register: task_result
-  until: task_result.rc == 0
-  retries: 5
-  delay: 30
-  ignore_errors: yes
-  tags:
-    - refresh_inventory
-    - refresh_inventory_script
-
-- name: Refresh in-memory cloud_provider cache
-  meta: refresh_inventory
-  tags:
-    - refresh_inventory
-=======
     - step001
     - wait_ssh
     - set_hostname
@@ -129,5 +100,4 @@
         msg: "{{hostvars[inventory_hostname].ec2_tag_internaldns}}"
     - name: Set hostname based on ec2_tag_internaldns
       hostname:
-        name: "{{ec2_tag_internaldns}}"
->>>>>>> c7e8964c
+        name: "{{ec2_tag_internaldns}}"