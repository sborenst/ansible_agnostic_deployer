--- conflicted
+++ resolved
@@ -41,13 +41,6 @@
   - debug:
      var: cloudformation_out.stack_outputs
 
-<<<<<<< HEAD
-  - name: "Sleeping 60 seconds"
-    pause:
-      seconds: 1
-
-=======
->>>>>>> 1d73dbb9
   - name: Refresh cloud_provider cache
     environment:
       AWS_ACCESS_KEY_ID: "{{aws_access_key_id}}"
@@ -75,13 +68,6 @@
 
 - name: Configure local ssh config for bastion proxy use
   include: "{{ ANSIBLE_REPO_PATH }}/cloud_providers/{{cloud_provider}}_ssh_config_setup.yml"
-<<<<<<< HEAD
-
-
-- name: Wait for environment Readiness
-  hosts:
-    - "{{ ('tag_Project_' ~ env_type ~ '_' ~ guid) | replace('-', '_') }}"
-=======
   when: ('tag_' ~ env_type ~ '_' ~ guid ~ '_bastion') | replace('-', '_') in groups
 
 
@@ -89,7 +75,6 @@
 - name: wait_for_connection for all non-windows machines and set hostname
   hosts:
     - "{{ ('tag_Project_' ~ env_type ~ '_' ~ guid) | replace('-', '_') }}:!{{ ('tag_' ~ env_type ~ '_' ~ guid ~ '_ostype_windows') | replace('-', '_') }}"
->>>>>>> 1d73dbb9
   vars_files:
     - "{{ ANSIBLE_REPO_PATH }}/configs/{{ env_type }}/env_vars.yml"
     - "{{ ANSIBLE_REPO_PATH }}/configs/{{ env_type }}/env_secret_vars.yml"
@@ -103,20 +88,6 @@
     - wait_ssh
     - set_hostname
   tasks:
-<<<<<<< HEAD
-    - name: wait for host to be available and set hostnames
-      wait_for:
-        host: '{{ inventory_hostname }}'
-        port: 22
-        search_regex: OpenSSH
-      delegate_to: localhost
-      become: false
-
-    - name: Set hostname based on ec2_tag_internaldns
-      hostname:
-        name: "{{ec2_tag_internaldns}}"
-      when: ec2_tag_internaldns is defined
-=======
     - name: wait for linux host to be available
       wait_for_connection:
     - name: Set hostname based on ec2_tag_internaldns
@@ -146,5 +117,4 @@
         ansible_winrm_server_cert_validation: ignore
 
     - name: wait for windows host to be available
-      wait_for_connection:
->>>>>>> 1d73dbb9
+      wait_for_connection: