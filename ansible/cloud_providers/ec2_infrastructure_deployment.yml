---
- name: Step 001 Deploy Infrastructure
  hosts: localhost
  connection: local
  gather_facts: false
  become: false
  vars_files:
    - "{{ ANSIBLE_REPO_PATH }}/configs/{{ env_type }}/env_vars.yml"
    - "{{ ANSIBLE_REPO_PATH }}/configs/{{ env_type }}/env_secret_vars.yml"
  tags:
    - step001
    - deploy_infrastructure
  tasks:
  - name: AWS Generate CloudFormation Template
    template:
      src: "{{ ANSIBLE_REPO_PATH }}/configs/{{ env_type }}/files/cloud_providers/{{cloud_provider}}_cloud_template.j2"
      dest: "{{ ANSIBLE_REPO_PATH }}/workdir/{{cloud_provider}}_cloud_template.{{ env_type }}.{{ guid }}.json"
    tags:
      - aws_infrastructure_deployment
      - gen_cf_template
<<<<<<< HEAD

=======
>>>>>>> 57be1e3a
  ######################### Launch CF Template

  - name: Launch CloudFormation template
    environment:
      AWS_ACCESS_KEY_ID: "{{aws_access_key_id}}"
      AWS_SECRET_ACCESS_KEY: "{{aws_secret_access_key}}"
      AWS_DEFAULT_REGION: "{{aws_region}}"
    cloudformation:
      stack_name: "{{ project_tag }}"
      state: "present"
      region: "{{ aws_region }}"
      disable_rollback: true
      template: "{{ ANSIBLE_REPO_PATH }}/workdir/{{cloud_provider}}_cloud_template.{{ env_type }}.{{ guid }}.json"
      tags:
        Stack: "project {{ project_tag }}"
    tags:
      - aws_infrastructure_deployment
      - provision_cf_template
    register: cloudformation_out

  - debug:
     var: cloudformation_out.stack_outputs

  - name: "Sleeping 60 seconds"
    pause:
      seconds: 60

  - name: Refresh cloud_provider cache
    environment:
      AWS_ACCESS_KEY_ID: "{{aws_access_key_id}}"
      AWS_SECRET_ACCESS_KEY: "{{aws_secret_access_key}}"
      AWS_DEFAULT_REGION: "{{aws_region}}"
    shell: "{{ ANSIBLE_REPO_PATH }}/inventory/{{cloud_provider }}.py --refresh-cache"
    when: "not tower_run == 'true'"
    register: task_result
    until: task_result.rc == 0
    retries: 5
    delay: 30
    ignore_errors: yes
    tags:
      - refresh_inventory
      - refresh_inventory_script

  - name: Refresh in-memory cloud_provider cache
    environment:
      AWS_ACCESS_KEY_ID: "{{aws_access_key_id}}"
      AWS_SECRET_ACCESS_KEY: "{{aws_secret_access_key}}"
      AWS_DEFAULT_REGION: "{{aws_region}}"
    meta: refresh_inventory
    tags:
      - refresh_inventory

<<<<<<< HEAD
=======
- name: Configure local ssh config for bastion proxy use
  include: "{{ ANSIBLE_REPO_PATH }}/cloud_providers/{{cloud_provider}}_ssh_config_setup.yml"


>>>>>>> 57be1e3a
- name: Wait for environment Readiness
  hosts:
    - "{{ ('tag_Project_' ~ env_type ~ '_' ~ guid) | replace('-', '_') }}"
  vars_files:
    - "{{ ANSIBLE_REPO_PATH }}/configs/{{ env_type }}/env_vars.yml"
    - "{{ ANSIBLE_REPO_PATH }}/configs/{{ env_type }}/env_secret_vars.yml"
    - "{{ ANSIBLE_REPO_PATH }}/configs/{{ env_type }}/ssh_vars.yml"
  gather_facts: false
  any_errors_fatal: True
  become: true
  tags:
    - step001
    - wait_ssh
    - set_hostname
  tasks:
    - name: wait for host to be available and set hostnames
      wait_for:
        host: '{{ inventory_hostname }}'
        port: 22
        search_regex: OpenSSH
      delegate_to: localhost
      become: false

    - name: Set hostname based on ec2_tag_internaldns
      hostname:
        name: "{{ec2_tag_internaldns}}"
      when: ec2_tag_internaldns is defined<|MERGE_RESOLUTION|>--- conflicted
+++ resolved
@@ -18,10 +18,6 @@
     tags:
       - aws_infrastructure_deployment
       - gen_cf_template
-<<<<<<< HEAD
-
-=======
->>>>>>> 57be1e3a
   ######################### Launch CF Template
 
   - name: Launch CloudFormation template
@@ -74,13 +70,10 @@
     tags:
       - refresh_inventory
 
-<<<<<<< HEAD
-=======
 - name: Configure local ssh config for bastion proxy use
   include: "{{ ANSIBLE_REPO_PATH }}/cloud_providers/{{cloud_provider}}_ssh_config_setup.yml"
 
 
->>>>>>> 57be1e3a
 - name: Wait for environment Readiness
   hosts:
     - "{{ ('tag_Project_' ~ env_type ~ '_' ~ guid) | replace('-', '_') }}"
