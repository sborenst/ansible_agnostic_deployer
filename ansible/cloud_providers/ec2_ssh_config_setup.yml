--- conflicted
+++ resolved
@@ -9,11 +9,6 @@
   tags:
     - create_ssh_config
   tasks:
-<<<<<<< HEAD
-  #- debug:
-  #   var: "{{hostvars}}"
-=======
->>>>>>> abb064fd
   - name: Store bastion hostname as a fact
     set_fact:
       bastion_ip:       "{{ hostvars[ groups[ ('tag_' ~ env_type ~ '_' ~ guid ~ '_bastion') | replace('-', '_') ].0 ]['ec2_ip_address'] }}"
