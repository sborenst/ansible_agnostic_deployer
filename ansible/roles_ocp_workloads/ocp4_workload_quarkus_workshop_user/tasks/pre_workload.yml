---
# Implement your Pre Workload deployment tasks here

- name: Ensure variables are set
  assert:
    that:
      - ocp_username is defined
      - guid is defined
    fail_msg: "Must define ocp_username and guid"

- name: Get Web Console route
  k8s_facts:
    api_version: route.openshift.io/v1
    kind: Route
    namespace: openshift-console
    name: console
  register: r_console_route

- name: Get API server URL
  k8s_facts:
    api_version: config.openshift.io/v1
    kind: Infrastructure
    name: cluster
  register: r_api_url

- name: extract route_subdomain
  k8s_facts:
    kind: Ingress
  register: route_subdomain_r

- name: set the route
  set_fact:
    route_subdomain: "{{ route_subdomain_r.resources[0].spec.domain | trim }}"

- name: Get codeready keycloak deployment
  k8s_facts:
    kind: Deployment
    namespace: codeready
    name: keycloak
  register: r_keycloak_deployment

- name: show cr
  debug:
    msg: "existing keycloak deployment: {{ r_keycloak_deployment }}"

- name: set codeready username fact
  set_fact:
    codeready_sso_admin_username: >-
      {{ r_keycloak_deployment.resources[0].spec.template.spec.containers[0].env
      | selectattr('name','equalto','SSO_ADMIN_USERNAME')
      | map (attribute='value') | list | first }}

- name: set codeready password fact
  set_fact:
    codeready_sso_admin_password: >-
      {{ r_keycloak_deployment.resources[0].spec.template.spec.containers[0].env
      | selectattr('name','equalto','SSO_ADMIN_PASSWORD')
      | map (attribute='value') | list | first }}

- name: show codeready keycloak admin username
  debug:
    msg: "codeready keycloak admin username: {{ codeready_sso_admin_username }}"

- name: show codeready keycloak admin password
  debug:
    msg: "codeready keycloak admin password: {{ codeready_sso_admin_password }}"

- name: debug values
  debug:
    msg:
<<<<<<< HEAD
      - "master URL: {{ r_api_url.resources[0].status.apiServerURL }}"
      - "console URL: https://{{ r_console_route.resources[0].spec.host }}"
      - "route subdomain: {{ route_subdomain }}"
      - "ocp_username: {{ ocp_username }}"
=======
    - "master URL: {{ r_api_url.resources[0].status.apiServerURL }}"
    - "console URL: https://{{ r_console_route.resources[0].spec.host }}"
    - "route subdomain: {{ route_subdomain }}"
    - "ocp_username: {{ ocp_username }}"
    - "guid: {{ guid }}"
>>>>>>> 1eaab712

# Leave this as the last task in the playbook.
- name: pre_workload tasks complete
  debug:
    msg: "Pre-Workload tasks completed successfully."
  when: not silent|bool<|MERGE_RESOLUTION|>--- conflicted
+++ resolved
@@ -68,18 +68,11 @@
 - name: debug values
   debug:
     msg:
-<<<<<<< HEAD
       - "master URL: {{ r_api_url.resources[0].status.apiServerURL }}"
       - "console URL: https://{{ r_console_route.resources[0].spec.host }}"
       - "route subdomain: {{ route_subdomain }}"
       - "ocp_username: {{ ocp_username }}"
-=======
-    - "master URL: {{ r_api_url.resources[0].status.apiServerURL }}"
-    - "console URL: https://{{ r_console_route.resources[0].spec.host }}"
-    - "route subdomain: {{ route_subdomain }}"
-    - "ocp_username: {{ ocp_username }}"
-    - "guid: {{ guid }}"
->>>>>>> 1eaab712
+      - "guid: {{ guid }}"
 
 # Leave this as the last task in the playbook.
 - name: pre_workload tasks complete
