---
# Implement your Workload deployment tasks here

- name: Ensure there is connectivity to OCP cluster as system:admin
  command: oc whoami
  register: whoami
  changed_when: false

- name: Fail if not system:admin
  fail:
    msg: "Not connected to OCP as system:admin"
  when: whoami.stdout != "system:admin"

- name: Ensure RHACM Namespace is present
  k8s:
    name: "{{ ocp4_workload_rhacm_acm_project }}"
    api_version: v1
    kind: Namespace
    state: present

- name: Ensure RHACM OperatorGroup is present
  k8s:
    state: present
    definition: "{{ lookup('template', './templates/operatorGroup.j2') }}"

- name: Create Catalogsource for use with catalog snapshot
  when: ocp4_workload_rhacm_use_catalog_snapshot | bool
  k8s:
    state: present
    definition: "{{ lookup('template', './templates/catalogSource.j2' ) | from_yaml }}"

- name: Ensure RHACM Subscription is present
  k8s:
    state: present
    definition: "{{ lookup('template', './templates/subscription.j2') }}"

- name: Wait until InstallPlan is created
  k8s_info:
    api_version: operators.coreos.com/v1alpha1
    kind: InstallPlan
    namespace: "{{ ocp4_workload_rhacm_acm_project }}"
  register: r_install_plans
  vars:
    _query: >-
      [?starts_with(spec.clusterServiceVersionNames[0], 'advanced-cluster-management')]
  retries: 30
  delay: 5
  until:
  - r_install_plans.resources | length > 0
  - r_install_plans.resources | to_json | from_json | json_query(_query)

- name: Set InstallPlan Name
  set_fact:
    ocp4_workload_rhacm_install_plan_name: "{{ r_install_plans.resources | to_json | from_json | json_query(query) }}"
  vars:
    query: >-
      [?starts_with(spec.clusterServiceVersionNames[0], 'advanced-cluster-management')].metadata.name|[0]

- name: Get InstallPlan
  k8s_info:
    api_version: operators.coreos.com/v1alpha1
    kind: InstallPlan
    name: "{{ ocp4_workload_rhacm_install_plan_name }}"
    namespace: "{{ ocp4_workload_rhacm_acm_project }}"
  register: r_install_plan

- name: Approve InstallPlan if necessary
  when: r_install_plan.resources[0].status.phase is match("RequiresApproval")
  k8s:
    state: present
    definition: "{{ lookup( 'template', './templates/installPlan.j2' ) }}"

- name: Wait until some pods are running before checking the sub status
  k8s_info:
    kind: Pod
    namespace: "{{ ocp4_workload_rhacm_acm_project }}"
  register: pod_list
  retries: 30
  delay: 20
  until: pod_list.resources | length != 0

- name: Wait until RHACM Subscription is Ready
  k8s_info:
    api_version: operators.coreos.com/v1alpha1
    kind: ClusterServiceVersion
    name: "{{ ocp4_workload_rhacm_acm_csv }}"
    namespace: "{{ ocp4_workload_rhacm_acm_project }}"
  register: rhacm_csv
  retries: 30
  delay: 20
  until:
    - rhacm_csv.resources | length > 0
    - rhacm_csv.resources[0].status is defined
    - rhacm_csv.resources[0].status.phase is defined
    - rhacm_csv.resources[0].status.phase == "Succeeded"

- name: Ensure RHACM MultiClusterHub is present
  k8s:
    state: present
    definition: "{{ lookup('template', './templates/multiClusterHub.j2') }}"

- name: Wait until RHACM MultiClusterHub is Ready
  k8s_info:
    api_version: operator.open-cluster-management.io/v1
    kind: MultiClusterHub
    name: "multiclusterhub"
    namespace: "{{ ocp4_workload_rhacm_acm_project }}"
  register: rhacm_multiclusterhub
  retries: 30
<<<<<<< HEAD
  delay: 20
  until:
    - rhacm_multiclusterhub.resources | length > 0
    - rhacm_multiclusterhub.resources[0].status is defined
    - rhacm_multiclusterhub.resources[0].status.phase is defined
    - rhacm_multiclusterhub.resources[0].status.phase == "Running"
=======
  delay: 30
  until: 
  - rhacm_multiclusterhub.resources | length > 0
  - rhacm_multiclusterhub.resources[0].status is defined
  - rhacm_multiclusterhub.resources[0].status.phase is defined
  - rhacm_multiclusterhub.resources[0].status.phase == "Running"
>>>>>>> 1eaab712

# Leave this as the last task in the playbook.
- name: workload tasks complete
  debug:
    msg: "Workload Tasks completed successfully."
  when: not silent|bool<|MERGE_RESOLUTION|>--- conflicted
+++ resolved
@@ -89,10 +89,10 @@
   retries: 30
   delay: 20
   until:
-    - rhacm_csv.resources | length > 0
-    - rhacm_csv.resources[0].status is defined
-    - rhacm_csv.resources[0].status.phase is defined
-    - rhacm_csv.resources[0].status.phase == "Succeeded"
+  - rhacm_csv.resources | length > 0
+  - rhacm_csv.resources[0].status is defined
+  - rhacm_csv.resources[0].status.phase is defined
+  - rhacm_csv.resources[0].status.phase == "Succeeded"
 
 - name: Ensure RHACM MultiClusterHub is present
   k8s:
@@ -107,21 +107,13 @@
     namespace: "{{ ocp4_workload_rhacm_acm_project }}"
   register: rhacm_multiclusterhub
   retries: 30
-<<<<<<< HEAD
-  delay: 20
+
+  delay: 30
   until:
-    - rhacm_multiclusterhub.resources | length > 0
-    - rhacm_multiclusterhub.resources[0].status is defined
-    - rhacm_multiclusterhub.resources[0].status.phase is defined
-    - rhacm_multiclusterhub.resources[0].status.phase == "Running"
-=======
-  delay: 30
-  until: 
   - rhacm_multiclusterhub.resources | length > 0
   - rhacm_multiclusterhub.resources[0].status is defined
   - rhacm_multiclusterhub.resources[0].status.phase is defined
   - rhacm_multiclusterhub.resources[0].status.phase == "Running"
->>>>>>> 1eaab712
 
 # Leave this as the last task in the playbook.
 - name: workload tasks complete
