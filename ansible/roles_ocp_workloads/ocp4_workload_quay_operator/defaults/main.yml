---
become_override: false
ocp_username: opentlc-mgr
silent: false

# Default variables.

# Access Credentials for Quay.io to pull Red Hat Quay
# Must be overwritten via base64 encoded Global Variables !!!
# reference https://access.redhat.com/solutions/3533201
ocp4_workload_quay_operator_quay_dockerconfigjson: 'pull_secret'

# Project Settings
ocp4_workload_quay_operator_project: quay-enterprise
ocp4_workload_quay_operator_project_display: Red Hat Quay Registry
ocp4_workload_quay_operator_name: quay

# Channel to subscribe to
ocp4_workload_quay_operator_channel: "quay-v3.3"

# Set automatic InstallPlan approval. If set to false it is also suggested
# to set the starting_csv to pin a specific version
# This variable has no effect when using a catalog snapshot (always true)
ocp4_workload_quay_operator_automatic_install_plan_approval: true

# Set a starting ClusterServiceVersion.
# Recommended to leave empty to get latest in the channel when not using
# a catalog snapshot.
# Highly recommended to be set when using a catalog snapshot but can be
# empty to get the latest available in the channel at the time when
# the catalog snapshot got created.
ocp4_workload_quay_operator_starting_csv: ""
#ocp4_workload_quay_operator_starting_csv: "red-hat-quay.v3.3.2-20200903"

# Quay Route. Should be overwritten
# When empty the route will be quay-{{guid}}.basedomain
ocp4_workload_quay_operator_route: ""

# Verify successful deployment
ocp4_workload_quay_operator_verify_deployment: true

<<<<<<< HEAD
# Image tag for Quay and Clair. Usually the same but can be set differently
ocp4_workload_quay_operator_quay_image_tag: "v3.3.0"
ocp4_workload_quay_operator_clair_image_tag: "v3.3.0"

=======
>>>>>>> 5856856a
# Enable Clair
ocp4_workload_quay_operator_clair_enabled: true
# Clair Update Interval (Default 6h)
ocp4_workload_quay_operator_clair_update_interval: "10m"

# Enable Repo Mirroring
ocp4_workload_quay_operator_enabled_repo_mirroring: true

# Quay Superuser
ocp4_workload_quay_operator_superuser_username: quayadmin
ocp4_workload_quay_operator_superuser_email: rhpds-admins@redhat.com
# Super User Password needs to be at least 8 characters
# Will be generated with random ascii characters if not defined.
ocp4_workload_quay_operator_superuser_password: ""
# Length of superuser password if not specified and therefore generated
ocp4_workload_quay_operator_superuser_password_length: 16

# Quay Config Password (username is always 'quayconfig'):
ocp4_workload_quay_operator_config_app_password: quayconfig

# Resources for Quay Database
ocp4_workload_quay_operator_quay_db_volume_size: 10Gi
ocp4_workload_quay_operator_quay_db_cpu_request: "200m"
ocp4_workload_quay_operator_quay_db_cpu_limit: "1"
ocp4_workload_quay_operator_quay_db_memory_request: "512Mi"
ocp4_workload_quay_operator_quay_db_memory_limit: "512Mi"

# Resources for Clair Database
ocp4_workload_quay_operator_clair_db_cpu_request: "100m"
ocp4_workload_quay_operator_clair_db_cpu_limit: "500m"
ocp4_workload_quay_operator_clair_db_memory_request: "512Mi"
ocp4_workload_quay_operator_clair_db_memory_limit: "512Mi"

# Resources for Quay
ocp4_workload_quay_operator_quay_volume_size: 50Gi
ocp4_workload_quay_operator_quay_cpu_request: "1"
ocp4_workload_quay_operator_quay_cpu_limit: "2"
ocp4_workload_quay_operator_quay_memory_request: "6Gi"
ocp4_workload_quay_operator_quay_memory_limit: "10Gi"

# Resources for Clair
ocp4_workload_quay_operator_clair_cpu_request: "200m"
ocp4_workload_quay_operator_clair_cpu_limit: "1"
ocp4_workload_quay_operator_clair_memory_request: "2Gi"
ocp4_workload_quay_operator_clair_memory_limit: "2Gi"

# Resources for Redis
ocp4_workload_quay_operator_redis_cpu_request: "100m"
ocp4_workload_quay_operator_redis_cpu_limit: "100m"
ocp4_workload_quay_operator_redis_memory_request: "256Mi"
ocp4_workload_quay_operator_redis_memory_limit: "256Mi"

# Resources for Quay Config Pod
ocp4_workload_quay_operator_config_cpu_request: "400m"
ocp4_workload_quay_operator_config_cpu_limit: "400m"
ocp4_workload_quay_operator_config_memory_request: "512Mi"
ocp4_workload_quay_operator_config_memory_limit: "512Mi"

# Certificates
# Pass these certificates. Otherwise the role will try to determine if
# the bastion has usable certificates (from the ocp4-workload-enable-letsencrypt role) in
# $HOME/certificates and use those.
ocp4_workload_quay_operator_ssl_certificate: ""
ocp4_workload_quay_operator_ssl_key: ""

# --------------------------------
# Operator Catalog Snapshot Settings
# --------------------------------
# See https://github.com/redhat-cop/agnosticd/blob/development/docs/Operator_Catalog_Snapshots.adoc
# for instructions on how to set up catalog snapshot images

# Use a catalog snapshot
ocp4_workload_quay_operator_use_catalog_snapshot: false

# Catalog Source Name when using a catalog snapshot. This should be unique
# in the cluster to avoid clashes
ocp4_workload_quay_operator_catalogsource_name: redhat-operators-snapshot-quay-operator

# Catalog snapshot image
ocp4_workload_quay_operator_catalog_snapshot_image: quay.io/gpte-devops-automation/olm_snapshot_redhat_catalog

# Catalog snapshot image tag
ocp4_workload_quay_operator_catalog_snapshot_image_tag: "v4.5_2020_09_28"

# Internal variables. Don't set or change
_ocp4_workload_quay_operator_quay_route: ""
_ocp4_workload_quay_operator_superuser_password: ""
_ocp4_workload_quay_operator_ssl_certificate: ""
_ocp4_workload_quay_operator_ssl_key: ""<|MERGE_RESOLUTION|>--- conflicted
+++ resolved
@@ -39,13 +39,6 @@
 # Verify successful deployment
 ocp4_workload_quay_operator_verify_deployment: true
 
-<<<<<<< HEAD
-# Image tag for Quay and Clair. Usually the same but can be set differently
-ocp4_workload_quay_operator_quay_image_tag: "v3.3.0"
-ocp4_workload_quay_operator_clair_image_tag: "v3.3.0"
-
-=======
->>>>>>> 5856856a
 # Enable Clair
 ocp4_workload_quay_operator_clair_enabled: true
 # Clair Update Interval (Default 6h)
