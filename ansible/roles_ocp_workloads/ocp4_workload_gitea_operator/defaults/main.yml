---
become_override: False
ocp_username: system:admin
silent: False

# OpenShift Project for the Gitea Operator
ocp4_workload_gitea_operator_project: gitea
ocp4_workload_gitea_operator_project_display: "Gitea"

# Gitea Operator Image and Tag
ocp4_workload_gitea_operator_image: quay.io/gpte-devops-automation/gitea-operator
ocp4_workload_gitea_operator_image_tag: v0.17

# ----------------------------------
# Gitea Custom Resource to be set up
# ----------------------------------

# Deploy an instance of Gitea into the same project as the operator?
ocp4_workload_gitea_operator_deploy_gitea_instance: True

# Name of the Gitea Custom Resource
ocp4_workload_gitea_operator_name: gitea

# Gitea Image and Tag
ocp4_workload_gitea_operator_gitea_image: quay.io/gpte-devops-automation/gitea
ocp4_workload_gitea_operator_gitea_image_tag: 1.12.1

# PVC size for Gitea
ocp4_workload_gitea_operator_gitea_volume_size: 10Gi

# PVC size for PostgreSQL
ocp4_workload_gitea_operator_postgresql_volume_size: 10Gi

# Use an HTTPS route for Gitea?
ocp4_workload_gitea_operator_ssl_route: true

# Route name for the Gitea Route. Only set if you know what you are doing!
# ocp4_workload_gitea_operator_gitea_route: gitea.apps.clusterdomain

# for creating an admin user
ocp4_workload_gitea_operator_create_admin: true
ocp4_workload_gitea_operator_admin_user: gitea
<<<<<<< HEAD
ocp4_workload_gitea_operator_admin_password: gitea

# for creating users in gitea
ocp4_workload_gitea_operator_create_users: true
ocp4_workload_gitea_operator_generate_user_format: user%d
ocp4_workload_gitea_operator_user_password: openshift

ocp4_workload_gitea_migrate_repositories: false
ocp4_workload_gitea_repositories_list:
  - repo: "https://github.com/someuser/thing1"
    name: "thing1"
  - repo: "https://github.com/anotheruser/someotherthing"
    name: "a-different-name"
=======
ocp4_workload_gitea_operator_admin_password: gitea
>>>>>>> 3e1ed937
<|MERGE_RESOLUTION|>--- conflicted
+++ resolved
@@ -40,7 +40,6 @@
 # for creating an admin user
 ocp4_workload_gitea_operator_create_admin: true
 ocp4_workload_gitea_operator_admin_user: gitea
-<<<<<<< HEAD
 ocp4_workload_gitea_operator_admin_password: gitea
 
 # for creating users in gitea
@@ -53,7 +52,4 @@
   - repo: "https://github.com/someuser/thing1"
     name: "thing1"
   - repo: "https://github.com/anotheruser/someotherthing"
-    name: "a-different-name"
-=======
-ocp4_workload_gitea_operator_admin_password: gitea
->>>>>>> 3e1ed937
+    name: "a-different-name"