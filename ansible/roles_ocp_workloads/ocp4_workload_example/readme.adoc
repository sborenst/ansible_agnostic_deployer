= ocp4_workload_example - Example Workload Role

== Role overview

* This is a working no-op role that can be used to develop new OpenShift 4 workload roles. It consists of the following playbooks:
** Playbook: link:./tasks/pre_workload.yml[pre_workload.yml] - Sets up an environment for the workload deployment
*** Debug task will print out: `pre_workload Tasks completed successfully.`

** Playbook: link:./tasks/workload.yml[workload.yml] - Used to deploy the actual workload, i.e, 3scale, Mobile, some Demo or OpenShift customization
*** This role only prints the current username for which this role is provisioning.
*** Debug task will print out: `workload Tasks completed successfully.`

** Playbook: link:./tasks/post_workload.yml[post_workload.yml] - Used to configure the workload after deployment
*** This role doesn't do anything here
*** Debug task will print out: `post_workload Tasks completed successfully.`

** Playbook: link:./tasks/remove_workload.yml[remove_workload.yml] - Used to delete the workload
*** This role doesn't do anything here
*** Debug task will print out: `remove_workload Tasks completed successfully.`

== The defaults variable file

* This file link:./defaults/main.yml[./defaults/main.yml] contains all the variables you need to define to control the deployment of your workload.
* The variable *ocp_username* is mandatory to assign the workload to the correct OpenShift user.
* A variable *silent=True* can be passed to suppress debug messages.
<<<<<<< HEAD
* You can modify any of these default values by adding `-e "variable_name=variable_value"` to the command line
=======
* You can modify any of these default values by adding `-e "variable_name=variable_value"` to the command line 
* Your deployer will override any of these variables (usually CloudForms)
>>>>>>> c55570b3
* Add long-name scoped workload parameters. Example: `ocp4_workload_example_machineconfigpool_name: worker`

=== Variable Naming

You *must* use long-name scope parameters for your workload to avoid variable clashing.
Ansible lacks robust variable scoping.
For example, parameters named `ocp4_workload_example_*` would be recognized as unique to this workload

<<<<<<< HEAD
Please use long-name scope parameters for your workload.  
Ansible lacks robust variable scoping.
For parameters passed into your workload role, prepend the role name.
For parameters shared across workloads, have a catch-all name that applies to your goal.
For example, parameters named `ocp4_workload_example_*` would apply to workloads `ocp4-workload-example` itself *and* `ocp4-workload-example-minio`.

=== Deploy a Workload with the `ocp-workload` playbook [Mostly for testing]
=======
== Deploy a Workload with the `ocp-workload` playbook [Mostly for testing]

TODO: explain getting share cluster access via OpenTLC/RHDPS, etc.
TODO: explain deploying from CloudForms - `workload_shared_deployment: true`
>>>>>>> c55570b3

. If your workload uses parameters create a `<role name>_vars.yaml` input file.
+
.ocp4_workload_example_vars.yaml
[source,yaml]
----
# You can set any variable, not just the dictionary
silent: true

# Set Variable 2
ocp4_workload_example_variable_2: "My variable 2"
----

. Set up Environment Variables for the bastion you want to run this role on.
+
[source,yaml]
----
TARGET_HOST="bastion.dev.openshift.opentlc.com"
OCP_USERNAME="wkulhane-redhat.com"
ANSIBLE_USER="ec2-user"
WORKLOAD="ocp4_workload_example"
GUID=1001
----

. Finally run the workload passing the input files as parameters:
+
[source,sh]
----
# a TARGET_HOST is specified in the command line, without using an inventory file
ansible-playbook -i ${TARGET_HOST}, ./configs/ocp-workloads/ocp-workload.yml \
    -e"ansible_ssh_private_key_file=~/.ssh/keytoyourhost.pem" \
    -e"ansible_user=${ANSIBLE_USER}" \
    -e"ocp_username=${OCP_USERNAME}" \
    -e"ocp_workload=${WORKLOAD}" \
    -e"guid=${GUID}" \
    -e"ACTION=create" \
    -e @./ocp4_workload_example_vars.yaml
----
+

=== To Delete an environment

----
TARGET_HOST="bastion.dev.openshift.opentlc.com"
OCP_USERNAME="wkulhane-redhat.com"
ANSIBLE_USER="ec2-user"
WORKLOAD="ocp4_workload_example"
GUID=1002

# a TARGET_HOST is specified in the command line, without using an inventory file
ansible-playbook -i ${TARGET_HOST}, ./configs/ocp-workloads/ocp-workload.yml \
    -e"ansible_ssh_private_key_file=~/.ssh/keytoyourhost.pem" \
    -e"ansible_user=ec2-user" \
    -e"ocp_username=${OCP_USERNAME}" \
    -e"ocp_workload=${WORKLOAD}" \
    -e"guid=${GUID}" \
    -e"ACTION=remove" \
    -e @./ocp_workload_example_vars.yaml \
    -e @./ocp_workload_example_secrets.yaml
----

== Deploying a Workload with AgnosticV

When creating a configuration in AgnosticV that includes the deployment of the workload you can specify the variables straight in the AgnosticV config. 
AgnosticV configs are usually created by combining a `common.yaml` file with either `dev.yaml`, `test.yaml` or `prod.yaml`.
You can specify different variables in each of these files. 
For example you could have common values defined in the `common.yaml` file and then specific values overriding the common ones for development or production environments in `dev.yaml` or `prod.yaml`.

AgnosticV merges the definition files starting with `common.yaml` and then adding/overwriting what comes from either `dev.yaml` or `prod.yaml`.

Example of a simple AgnosticV config:

.common.yaml
[source,yaml]
----
# --- Quay Shared Workload Deployment for RPDS
# --- System: RHPDS
# --- Catalog: OpenShift Demos
# --- Catalog Item: Quay 3 on OpenShift 4

# --- Platform
platform: rhpds

# --- Cloud Provider
cloud_provider: none

# --- Config
<<<<<<< HEAD
env_type: ocp4-cluster
=======
env_type: ocp-workload
>>>>>>> c55570b3
ocp_workload: ocp4_workload_quay_operator
# This workload must be run as ec2-user (or cloud-user on OpenStack)
# because it has tasks requiring sudo.
ansible_user: ec2-user
ansible_ssh_private_key_file: /home/opentlc-mgr/.ssh/opentlc_admin_backdoor.pem

# --- Ensure the workload prints the correct statements for CloudForms to realize it finished
workload_shared_deployment: true

# --- Workload Configuration
ocp4_workload_quay_operator_project: "quay-{{ guid }}"

# --- AgnosticV Meta variables
agnosticv_meta:
  params_to_variables:
    user: ocp_username
  secrets:
  # This secret file holds the token to pull the Quay image
  - ocp4_workload_quay_secrets
----

.dev.yaml
[source,yaml]
----
purpose: development

# --- Use specific variable values for Development
target_host: bastion.dev4.openshift.opentlc.com

# --- Workload Configuration Overrides
# Deploy Quay v3.2.0 in dev for testing purposes
ocp4_workload_quay_operator_quay_image_tag:  "v3.2.0"
ocp4_workload_quay_operator_clair_image_tag: "v3.2.0"
----

.prod.yaml
[source,yaml]
----
---
purpose: production

# --- Use specific variable values for Production
target_host: bastion.rhpds.openshift.opentlc.com

# --- Workload Configuration Overrides
# Deploy Quay v3.1.3 in prod for production purposes
ocp4_workload_quay_operator_quay_image_tag:  "v3.1.3"
ocp4_workload_quay_operator_clair_image_tag: "v3.1.3"

# --- AgnosticV Meta variables
agnosticv_meta:
  agnosticd_git_tag_prefix: ocp4-workload-quay-rhpds-prod
----

== Complex Examples

If you want to see more examples of how this works in a real world workload the following workloads already use this approach:

* ocp4_workload_authentication
* ocp4_workload_machinesets
* ocp4_workload_logging
* ocp4_workload_quay_operator
<|MERGE_RESOLUTION|>--- conflicted
+++ resolved
@@ -23,12 +23,9 @@
 * This file link:./defaults/main.yml[./defaults/main.yml] contains all the variables you need to define to control the deployment of your workload.
 * The variable *ocp_username* is mandatory to assign the workload to the correct OpenShift user.
 * A variable *silent=True* can be passed to suppress debug messages.
-<<<<<<< HEAD
 * You can modify any of these default values by adding `-e "variable_name=variable_value"` to the command line
-=======
 * You can modify any of these default values by adding `-e "variable_name=variable_value"` to the command line 
 * Your deployer will override any of these variables (usually CloudForms)
->>>>>>> c55570b3
 * Add long-name scoped workload parameters. Example: `ocp4_workload_example_machineconfigpool_name: worker`
 
 === Variable Naming
@@ -37,20 +34,7 @@
 Ansible lacks robust variable scoping.
 For example, parameters named `ocp4_workload_example_*` would be recognized as unique to this workload
 
-<<<<<<< HEAD
-Please use long-name scope parameters for your workload.  
-Ansible lacks robust variable scoping.
-For parameters passed into your workload role, prepend the role name.
-For parameters shared across workloads, have a catch-all name that applies to your goal.
-For example, parameters named `ocp4_workload_example_*` would apply to workloads `ocp4-workload-example` itself *and* `ocp4-workload-example-minio`.
-
-=== Deploy a Workload with the `ocp-workload` playbook [Mostly for testing]
-=======
 == Deploy a Workload with the `ocp-workload` playbook [Mostly for testing]
-
-TODO: explain getting share cluster access via OpenTLC/RHDPS, etc.
-TODO: explain deploying from CloudForms - `workload_shared_deployment: true`
->>>>>>> c55570b3
 
 . If your workload uses parameters create a `<role name>_vars.yaml` input file.
 +
@@ -138,11 +122,7 @@
 cloud_provider: none
 
 # --- Config
-<<<<<<< HEAD
 env_type: ocp4-cluster
-=======
-env_type: ocp-workload
->>>>>>> c55570b3
 ocp_workload: ocp4_workload_quay_operator
 # This workload must be run as ec2-user (or cloud-user on OpenStack)
 # because it has tasks requiring sudo.
