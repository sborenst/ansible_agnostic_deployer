---
- name: Setting up workload for user
  debug:
    msg: "Setting up workload for user ocp_username = {{ ocp_username }}"

# Implement your workload deployment tasks here
# -------------------------------------------------------------------------

- name: Add user {{ ocp_username}} to groups "{{ ocp4_workload_rhtr_pipelines_user_groups }}"
  when: ocp4_workload_rhtr_pipelines_user_groups | default([]) | length > 0
  command: "oc adm groups add-users {{ item }} {{ ocp_username }}"
  loop: "{{ ocp4_workload_rhtr_pipelines_user_groups }}"

- name: Create ClusterResourceQuota
  when: ocp4_workload_rhtr_pipelines_user_create_quota | bool
  k8s:
    state: present
    definition: "{{ lookup('template', './templates/cluster_resource_quota.yaml.j2' ) | from_yaml }}"

- name: Set up user permissions to view common projects
  when: ocp4_workload_rhtr_pipelines_user_project_permissions | default([]) | length > 0
  k8s:
    state: present
    definition: "{{ lookup('template', './templates/rolebinding.yaml.j2') | from_yaml }}"
  vars:
    _ocp4_workload_rhtr_pipelines_user_project: "{{ item.project }}"
    _ocp4_workload_rhtr_pipelines_user_role: "{{ item.role }}"
    _ocp4_workload_rhtr_pipelines_user_name: "{{ ocp_username }}"
  loop: "{{ ocp4_workload_rhtr_pipelines_user_project_permissions }}"
  loop_control:
    label: "{{ item.project }} - {{ item.role }}"

- name: Set up user projects
  when: ocp4_workload_rhtr_pipelines_user_projects | length > 0
  k8s:
    state: present
    definition: "{{ lookup('template', './templates/user-project.yaml.j2') | from_yaml }}"
  loop: "{{ ocp4_workload_rhtr_pipelines_user_projects }}"

- name: Set up user permissions to user projects
  k8s:
    state: present
    definition: "{{ lookup('template', './templates/rolebinding.yaml.j2') | from_yaml }}"
  vars:
    _ocp4_workload_rhtr_pipelines_user_project: "{{ item }}"
    _ocp4_workload_rhtr_pipelines_user_role: admin
    _ocp4_workload_rhtr_pipelines_user_name: "{{ ocp_username }}"
  loop: "{{ ocp4_workload_rhtr_pipelines_user_projects }}"

- name: Create Limit Ranges for user projects
  k8s:
    state: present
    definition: "{{ lookup('template', './templates/limitrange.yaml.j2') | from_yaml }}"
  loop: "{{ ocp4_workload_rhtr_pipelines_user_projects }}"

- name: Create Limit Range for Jenkins project
  k8s:
    state: present
    definition:
      apiVersion: v1
      kind: LimitRange
      metadata:
        name: core-resource-limits
        namespace: "{{ ocp4_workload_rhtr_pipelines_user_jenkins_project_name }}"
      spec:
        limits:
        - type: Container
          default:
            cpu: 1
            memory: 1.5Gi
          defaultRequest:
            cpu: 1
            memory: 1.5Gi

- name: Set up permissions and create Jenkins resources
  k8s:
    state: present
    definition: "{{ lookup('template', item ) | from_yaml }}"
  loop:
  - ./templates/rolebinding-dev.yaml.j2
  - ./templates/rolebinding-prod.yaml.j2
  - ./templates/rolebinding-prod-imagepuller.yaml.j2
  - ./templates/buildconfig-jenkins.yaml.j2
  - ./templates/secret-jenkins.yaml.j2

# Set up Gitea
- name: Get Gitea route
  k8s_info:
    kind: Route
    api_version: route.openshift.io/v1
    namespace: gitea
    label_selectors:
    - app = gitea
  register: r_gitea_route

- name: Set up Gitea User
  include_tasks: ./create_gitea_user.yaml

- name: Set up Gitea Repository
  include_tasks: ./create_gitea_repo.yaml

- name: Get Jenkins route
  k8s_info:
    api_version: route.openshift.io/v1
    kind: Route
    name: jenkins
    namespace: "{{ ocp4_workload_rhtr_pipelines_user_jenkins_project_name }}"
  register: r_jenkins_route

- name: Get Nexus route
  k8s_info:
    api_version: route.openshift.io/v1
    kind: Route
    name: nexus
    namespace: nexus
  register: r_nexus_route

- name: Get ArgoCD route
  k8s_info:
    api_version: route.openshift.io/v1
    kind: Route
    name: argocd-server
    namespace: argocd
  register: r_argocd_route

- name: Get Web Console route
  k8s_info:
    api_version: route.openshift.io/v1
    kind: Route
    namespace: openshift-console
    name: console
  register: r_console_route

- name: Get API server URL
  k8s_info:
    api_version: config.openshift.io/v1
    kind: Infrastructure
    name: cluster
  register: r_api_url

<<<<<<< HEAD
- name: Print user info
  agnosticd_user_info:
    msg: "{{ item }}"
  loop:
  - "{{ ocp_username }} has been setup on the shared lab environment."
  - "You have access to the following projects: {{ ocp4_workload_rhtr_pipelines_user_projects }}"
  - >-
    The source code for the application is at
    https://{{
    r_gitea_route.resources[0].spec.host
    }}/{{ ocp_username }}/{{
    ocp4_workload_rhtr_pipelines_user_gitea_repo_name }}
  - "Your Gitea User ID is {{ ocp_username }} with password {{ ocp4_workload_rhtr_pipelines_user_gitea_user_password }}"

=======
>>>>>>> 5856856a
- name: Save user data
  agnosticd_user_info:
    data:
      gitea_url: >-
        https://{{
        r_gitea_route.resources[0].spec.host }}/{{
        ocp_username }}/{{
        ocp4_workload_rhtr_pipelines_user_gitea_repo_name }}
      gitea_user: "{{ ocp_username }}"
      gitea_password: "{{ ocp4_workload_rhtr_pipelines_user_gitea_user_password }}"
      jenkins_url: "https://{{ r_jenkins_route.resources[0].spec.host }}"
      nexus_url: "https://{{ r_nexus_route.resources[0].spec.host }}"
      argocd_url: "https://{{ r_argocd_route.resources[0].spec.host }}"
      web_console_url: "https://{{ r_console_route.resources[0].spec.host }}"
      api_url: "{{ r_api_url.resources[0].status.apiServerURL }}"
      login_command: "oc login -u {{ ocp_username }} {{ r_api_url.resources[0].status.apiServerURL }}"

# Leave this as the last task in the playbook.
# --------------------------------------------
- name: workload tasks complete
  debug:
    msg: "Workload Tasks completed successfully."
  when: not silent | bool<|MERGE_RESOLUTION|>--- conflicted
+++ resolved
@@ -138,23 +138,6 @@
     name: cluster
   register: r_api_url
 
-<<<<<<< HEAD
-- name: Print user info
-  agnosticd_user_info:
-    msg: "{{ item }}"
-  loop:
-  - "{{ ocp_username }} has been setup on the shared lab environment."
-  - "You have access to the following projects: {{ ocp4_workload_rhtr_pipelines_user_projects }}"
-  - >-
-    The source code for the application is at
-    https://{{
-    r_gitea_route.resources[0].spec.host
-    }}/{{ ocp_username }}/{{
-    ocp4_workload_rhtr_pipelines_user_gitea_repo_name }}
-  - "Your Gitea User ID is {{ ocp_username }} with password {{ ocp4_workload_rhtr_pipelines_user_gitea_user_password }}"
-
-=======
->>>>>>> 5856856a
 - name: Save user data
   agnosticd_user_info:
     data:
