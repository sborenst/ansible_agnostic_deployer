--- conflicted
+++ resolved
@@ -44,30 +44,6 @@
     - step003
     - pre_software_tasks
 
-<<<<<<< HEAD
-
-## We need to consider what to do with this part, should we turn it into a playbook/role?
-
-- name: Step 003 - Create env key
-  hosts: localhost
-  connection: local
-  gather_facts: false
-  become: false
-  vars_files:
-    - "{{ ANSIBLE_REPO_PATH }}/configs/{{ env_type }}/env_vars.yml"
-    - "{{ ANSIBLE_REPO_PATH }}/configs/{{ env_type }}/env_secret_vars.yml"
-  tags:
-    - step003
-    - generate_env_keys
-  tasks:
-    - name: Generate SSH keys
-      shell: ssh-keygen -b 2048 -t rsa -f ./workdir/{{env_authorized_key}} -q -N ""
-      args:
-        creates: ./workdir/{{env_authorized_key}}
-      when: set_env_authorized_key
-
-=======
->>>>>>> 4a03356c
 ##################################################################################
 ##################################################################################
 ############## Step 004 Software Deploy Tasks
