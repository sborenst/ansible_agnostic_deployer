--- conflicted
+++ resolved
@@ -21,39 +21,7 @@
   tags:
     - step001
     - deploy_infrastructure
-<<<<<<< HEAD
-  tasks:
-    - name: Deploy Infrastucture
-      include: "{{ playbook_dir }}/cloud_providers/{{ cloud_provider }}_infrastructure_deployment.yml"
-      tags:
-        - infrastructure_deployment
-    - shell: "sleep 60"
-
-
-- name: Wait for environment Readiness
-  hosts:
-    - "{{ ('tag_Project_' ~ env_type ~ '_' ~ guid) | replace('-', '_') }}"
-  vars_files:
-    - "{{ playbook_dir }}/configs/{{ env_type }}/env_vars.yml"
-    - "{{ playbook_dir }}/configs/{{ env_type }}/env_secret_vars.yml"
-    - "{{ playbook_dir }}/configs/{{ env_type }}/ssh_vars.yml"
-  gather_facts: false
-  any_errors_fatal: True
-  become: true
-  tags:
-    - step001
-    - wait_ssh
-  tasks:
-    - name: wait for host to be available
-      wait_for:
-        host: '{{ inventory_hostname }}'
-        port: 22
-        search_regex: OpenSSH
-    - name: Configure local .ssh/config for bastion proxy use
-      gather_facts: false
-      include: "{{playbook_dir}}/cloud_providers/{{cloud_provider}}_ssh_config_setup.yml"
-      when: 'deploy_local_ssh_config is defined and deploy_local_ssh_config == "true"'
-=======
+
 
 #
 # ### I would like to move this into the previous playbook, but running meta: out of the main playbook will be fixed in 2.3
@@ -94,7 +62,6 @@
 # - name: Configure local {{deploy_local_ssh_config_location}} for bastion proxy use
 #   include: "{{inventory_dir}}/../cloud_providers/{{cloud_provider}}_ssh_config_setup.yml"
 
->>>>>>> b1612fe1
 
 #################################################################################
 #################################################################################
