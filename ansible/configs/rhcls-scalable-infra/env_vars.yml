## TODO: What variables can we strip out of here to build complex variables?
## i.e. what can we add into group_vars as opposed to config_vars?
## Example: We don't really need "subdomain_base_short". If we want to use this,
## should just toss in group_vars/all.
### Also, we should probably just create a variable reference in the README.md
### For now, just tagging comments in line with configuration file.

###### VARIABLES YOU SHOULD CONFIGURE FOR YOUR DEPLOYEMNT
###### OR PASS as "-e" args to ansible-playbook command

deploy_local_ssh_config_location: "{{ ANSIBLE_REPO_PATH }}/workdir"

all: "{{ ('tag_Project_' ~ env_type ~ '_' ~ guid) | replace('-', '_') }}"
tower_run: false
### Route 53 Zone ID (AWS)
HostedZoneId: ''
admin_user: admin
dev_user: jboss
### Key Pair name created for EC2 instances (AWS)
key_name: "default_key_name"
aws_region: us-east-1
update_packages: true
env_authorized_key: "{{guid}}key"
set_env_authorized_key: true

## Networking (AWS)
guid: defaultguid
subdomain_base_short: "{{ guid }}"
subdomain_base_suffix: ".example.opentlc.com"
subdomain_base: "{{subdomain_base_short}}{{subdomain_base_suffix}}"

## Environment Sizing

bastion_instance_type: "t2.large"
master_instance_type: "t2.large"
etcd_instance_type: "{{master_instance_type}}"
infranode_instance_type: "r3.xlarge"
node_instance_type: "r3.xlarge" # r3.2xlarge
support_instance_type: "r3.large"

node_instance_count: 2
infranode_instance_count: 1
master_instance_count: 1
support_instance_count: 1

ansible_ssh_private_key_file: ~/.ssh/{{key_name}}.pem
use_own_key: true

###### VARIABLES YOU SHOULD ***NOT*** CONFIGURE FOR YOUR DEPLOYEMNT
###### You can, but you usually wouldn't need to.
ansible_ssh_user: ec2-user
remote_user: ec2-user

common_packages:
  - python
  - unzip
  - bash-completion
  - tmux
  - bind-utils
  - wget
  - ansible
  - git
  - vim-enhanced

bastion_packages:
  - nfs-utils
  - vim
  - iptables-services
  - ntp

osp_packages:
  - openstack-packstack
  - python-redis
  - kernel
  - mongodb
  - git
  - openssl-devel
  - python2-pip

rhel_repos:
  - rhel-7-server-rpms
  - rhel-7-server-extras-rpms
  - rhel-7-server-ose-{{repo_version}}-rpms
  - rhel-7-fast-datapath-rpms
  - rhel-7-server-rh-common-rpms
  - rhel-ha-for-rhel-7-server-rpms
  - rhel-7-server-openstack-11-rpms
  - rhel-7-server-openstack-11-devtools-rpms

use_subscription_manager: false
use_own_repos: true

rhn_pool_id_string: OpenShift Container Platform

## NFS Server settings
nfs_vg: nfsvg
nfs_pvs: /dev/xvdb
nfs_export_path: /srv/nfs

nfs_shares:
  - osptokyo
  - opsparis
  - ospnewyork

user_vols: 200
user_vols_size: 4Gi

project_request_message: 'To provision Projects you must request access in https://labs.opentlc.com or https://rhpds.redhat.com'

### CLOUDFORMATIONS vars

project_tag: "{{ env_type }}-{{ guid }}"

create_internal_dns_entries: true
zone_internal_dns: "{{guid}}.internal."
chomped_zone_internal_dns: "{{guid}}.internal"
zone_public_dns: "{{subdomain_base}}."
cloudapps_dns: '*.apps.{{subdomain_base}}.'

master_public_dns: "master.{{subdomain_base}}."
bastion_public_dns: "bastion.{{subdomain_base}}."
bastion_public_dns_chomped: "bastion.{{subdomain_base}}"
vpcid_cidr_block: "192.168.0.0/16"
vpcid_name_tag: "{{subdomain_base}}"

az_1_name: "{{ aws_region }}a"
az_2_name: "{{ aws_region }}b"

subnet_private_1_cidr_block: "192.168.2.0/24"
subnet_private_1_az: "{{ az_2_name }}"
subnet_private_1_name_tag: "{{subdomain_base}}-private"

subnet_private_2_cidr_block: "192.168.1.0/24"
subnet_private_2_az: "{{ az_1_name }}"
subnet_private_2_name_tag: "{{subdomain_base}}-private"

subnet_public_1_cidr_block: "192.168.10.0/24"
subnet_public_1_az: "{{ az_1_name }}"
subnet_public_1_name_tag: "{{subdomain_base}}-public"

subnet_public_2_cidr_block: "192.168.20.0/24"
subnet_public_2_az: "{{ az_2_name }}"
subnet_public_2_name_tag: "{{subdomain_base}}-public"

dopt_domain_name: "{{ aws_region }}.compute.internal"

rtb_public_name_tag: "{{subdomain_base}}-public"
rtb_private_name_tag: "{{subdomain_base}}-private"


cf_template_description: "{{ env_type }}-{{ guid }} template "

################################################################################
#### CLOUD PROVIDER: RAVELLO SPECIFIC VARIABLES
################################################################################

ansible_ssh_private_key_file: '{{ ANSIBLE_REPO_PATH }}/workdir/{{ env_authorized_key }}'
blueprint_name: "{{env_type}}.{{guid}}"
application_name: "{{blueprint_name}}.app"
wait_timeout: 1800

blueprint_description: "some text describing the blueprint created by agnostic deployer"
application_description: "some text describing the blueprint created by agnostic deployer"

# set ravello default timeout to 90 mins
env_expire: 90

app_template:

extra_host_groups:
  - name: OSP_Nodes
    hosts:
      - "{{ ('tag_' ~ env_type ~ '_' ~ guid ~ '_' ~ 'osptokyo') | replace('-', '_') }}"
      - "{{ ('tag_' ~ env_type ~ '_' ~ guid ~ '_' ~ 'ospparis') | replace('-', '_') }}"
<<<<<<< HEAD
      - "{{ ('tag_' ~ env_type ~ '_' ~ guid ~ '_' ~ 'ospnewyork') | replace('-', '_') }}"

exports_template: '{{ ANSIBLE_REPO_PATH }}/configs/{{ env_type }}/files/exports.j2'
glance_image_url: /mnt/cloud_images
=======
      - "{{ ('tag_' ~ env_type ~ '_' ~ guid ~ '_' ~ 'ospnewyork') | replace('-', '_') }}"
>>>>>>> 9a916a40
<|MERGE_RESOLUTION|>--- conflicted
+++ resolved
@@ -172,11 +172,7 @@
     hosts:
       - "{{ ('tag_' ~ env_type ~ '_' ~ guid ~ '_' ~ 'osptokyo') | replace('-', '_') }}"
       - "{{ ('tag_' ~ env_type ~ '_' ~ guid ~ '_' ~ 'ospparis') | replace('-', '_') }}"
-<<<<<<< HEAD
       - "{{ ('tag_' ~ env_type ~ '_' ~ guid ~ '_' ~ 'ospnewyork') | replace('-', '_') }}"
 
 exports_template: '{{ ANSIBLE_REPO_PATH }}/configs/{{ env_type }}/files/exports.j2'
-glance_image_url: /mnt/cloud_images
-=======
-      - "{{ ('tag_' ~ env_type ~ '_' ~ guid ~ '_' ~ 'ospnewyork') | replace('-', '_') }}"
->>>>>>> 9a916a40
+glance_image_url: /mnt/cloud_images