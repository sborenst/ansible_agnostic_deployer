--- conflicted
+++ resolved
@@ -32,11 +32,7 @@
             body_format: json
             body:
               guid: "{{ guid }}"
-<<<<<<< HEAD
-              owner_name: "{{ user }}"
-=======
               owner_name: "{{ student_name }}"
->>>>>>> 147b50ff
               env_type: "{{ env_type | default('') }}"
               owner_email: "{{ email }}"
               note: "{{ sandbox_note | default('') }}"
