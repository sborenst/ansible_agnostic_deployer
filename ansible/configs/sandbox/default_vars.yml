---
#### Things you can change ####

# Why is this config being deployed? Override for specific environments
# Some valid: development, ilt, production, event
purpose: development

# The {{ guid }} is used everywhere and it is what differentiates otherwise
# identical environments. Make this unique. Usually they are 4 characters, but
# it can be any reasonable length.
guid: notset

# These values will be added to the account tracking database
# and may be used as resources tags as well
<<<<<<< HEAD
owner_name: "{{ user }}"
=======
owner_name: "{{ student_name }}"
>>>>>>> 147b50ff
owner_email: "{{ email }}"


#### Things you probably shouldn't change ####

# The output_dir holds all of the files generated during the deployment
# This includes generated Heat templates, SSH config, SSH keys
# This must be an absolute path and no vars (like $HOME or ~)
output_dir: /tmp/output_dir

# Used for tagging resources
# Not yet implemented
project_tag: "{{ env_type }}-{{ guid }}"

# This identifies the config being deployed
env_type: sandbox<|MERGE_RESOLUTION|>--- conflicted
+++ resolved
@@ -12,11 +12,7 @@
 
 # These values will be added to the account tracking database
 # and may be used as resources tags as well
-<<<<<<< HEAD
-owner_name: "{{ user }}"
-=======
 owner_name: "{{ student_name }}"
->>>>>>> 147b50ff
 owner_email: "{{ email }}"
 
 
