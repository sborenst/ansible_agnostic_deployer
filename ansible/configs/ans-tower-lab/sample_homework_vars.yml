---
# sample configuration file 
#
# Usage: ansible-playbook main.yml -e @configs/just-some-nodes-example/sample.yml
#
# Ideally keep your copy OUTSIDE your repo, especially if using Cloud Credentials

env_type: ans-tower-lab                 # Name of config to deploy
output_dir: /opt/workdir                # Writable working scratch directory
email: name@example.com                 # User info for notifications

<<<<<<< HEAD
guid: hwtest1                           # Unique string used in FQDN
=======
guid: hwtest2                          # Unique string used in FQDN
>>>>>>> 99c59741
subdomain_base_suffix: .example.opentlc.com      # Your domain used in FQDN

# Path to yum repos
own_repo_path: http://admin.example.com/repos/version

# Cloud specfic settings - example given here for AWS

cloud_provider: ec2                     # Which AgnosticD Cloud Provider to use 
aws_region: us-east-1                   # AWS Region to deploy in
HostedZoneId: Z3IHLWJZOU9SRT            # You will need to change this
key_name: ocpkey                        # Keyname must exist in AWS

deploy_tower_homework: true             # Deploy the homework lab


# AWS Credentials. These are required (don't sync them to your fork)
# aws_access_key_id: 
# aws_secret_access_key: 
...<|MERGE_RESOLUTION|>--- conflicted
+++ resolved
@@ -9,11 +9,7 @@
 output_dir: /opt/workdir                # Writable working scratch directory
 email: name@example.com                 # User info for notifications
 
-<<<<<<< HEAD
-guid: hwtest1                           # Unique string used in FQDN
-=======
 guid: hwtest2                          # Unique string used in FQDN
->>>>>>> 99c59741
 subdomain_base_suffix: .example.opentlc.com      # Your domain used in FQDN
 
 # Path to yum repos
