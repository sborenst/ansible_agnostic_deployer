---
- name: Add tower credentials for Satellite
  awx.awx.tower_credential:
    name: "{{ __tower_credential.name }}"
    inputs:
      username: "{{ __tower_credential.username }}"
      password: "{{ __tower_credential.password | default(omit) }}"
      ssh_key_data: "{{ __tower_credential.ssh_key_data | default(omit) }}"
      host: "{{ __tower_credential.host | default(omit) }}"
      become_method: "{{ __tower_credential.become_method | default(omit) }}"
    description: "{{ __tower_credential.description | default(omit) }}"
    organization: "{{ __tower_credential.organization | default('Default') }}"
    credential_type: "{{ __tower_credential.type }}"
    state: "{{ __tower_credential.state | default('present') }}"
    tower_host: "{{ tower_hostname }}"
    tower_username: "{{ tower_admin_username | default('admin') }}"
    tower_password: "{{ tower_admin_password }}"
    tower_verify_ssl: "{{ tower_verify_ssl | default('false') }}"
  loop: "{{ tower_credentials }}"
  loop_control:
    loop_var: __tower_credential
  tags:
    - tower-credential-create

- name: Create Project for runner
  awx.awx.tower_project:
    name: "satellite-runner-project"
    description: "project for satellite-runner"
    organization: "gpte"
    scm_url: "{{ satellite_runner_source }}"
    scm_type: "git"
    scm_credential: "Satellite Runner"
    scm_branch: "main"
    scm_update_on_launch: "True"
    state: "present"
    tower_host: "{{ tower_hostname }}"
    tower_username: "{{ tower_admin_username | default('admin') }}"
    tower_password: "{{ tower_admin_password }}"
    tower_verify_ssl: "{{ tower_verify_ssl | default(false) }}"

- name: Sleep to allow tower projects to update
  wait_for:
<<<<<<< HEAD
    timeout: 60
=======
    timeout: 30
>>>>>>> 58ad3814

- name: Create Inventory For Local Environment
  awx.awx.tower_inventory:
    name: "Local Environment"
    description: "Lab environment systems"
    organization: "gpte"
    state: "present"
    tower_host: "{{ tower_hostname }}"
    tower_username: "{{ tower_admin_username | default('admin') }}"
    tower_password: "{{ tower_admin_password }}"
    tower_verify_ssl: "{{ tower_verify_ssl | default(false) }}"

- name: Add tower inventory source
  awx.awx.tower_inventory_source:
    name: "Local Environment"
    description: "Loacl environment from git"
    inventory: "Local Environment"
    credential: "Satellite Runner"
    source: "scm"
<<<<<<< HEAD
    source_project: "satellite-runner-project"
    source_path: "hosts"
=======
    source_project: "Satellite Runner"
    source_path: "inventory.yml"
>>>>>>> 58ad3814
    state: "present"
    update_on_launch: "yes"
    tower_host: "{{ tower_hostname }}"
    tower_username: "{{ tower_admin_username | default('admin') }}"
    tower_password: "{{ tower_admin_password }}"
    tower_verify_ssl: "{{ tower_verify_ssl | default(false) }}"

- name: Create Job Template for Secrets
  awx.awx.tower_job_template:
    name: "Secrets Creator"
    job_type: "run"
    organization: "gpte"
    inventory: "Local Environment"
    project: "satellite-runner-project"
    playbook: "secrets_creation.yml"
    credentials:
      - "SSH Admin Key"
    state: "present"
    tower_host: "{{ tower_hostname }}"
    tower_username: "{{ tower_admin_username | default('admin') }}"
    tower_password: "{{ tower_admin_password }}"
    tower_verify_ssl: "{{ tower_verify_ssl | default(false) }}"
    ask_variables_on_launch: true

- name: Create random manifest name
  set_fact:
    __manifest_guid: "{{ lookup('password', '/dev/null length=5 chars=ascii_letters,digits') }}"

- name: Launch template to create secrets
  awx.awx.tower_job_launch:
    name: "Secrets Creator"
    extra_vars:
      guid: "{{ guid | default(__manifest_guid) }}"
<<<<<<< HEAD
      tower_hostname: "{{ tower_hostname }}"
      tower_admin_username: "{{ tower_admin_username | default('admin') }}"
      tower_admin_password: "{{ tower_admin_password }}"
      tower_verify_ssl: "{{ tower_verify_ssl | default(false) }}"
    tower_host: "{{ tower_hostname }}"
    tower_username: "{{ tower_admin_username | default('admin') }}"
    tower_password: "{{ tower_admin_password }}"
    tower_verify_ssl: "{{ tower_verify_ssl | default(false) }}"
  register: r_secrets_job

- name: wait for job
  awx.awx.tower_job_wait:
    job_id: "{{ r_secrets_job.id }}"
    timeout: 120
    tower_host: "{{ tower_hostname }}"
    tower_username: "{{ tower_admin_username | default('admin') }}"
    tower_password: "{{ tower_admin_password }}"
    tower_verify_ssl: "{{ tower_verify_ssl | default(false) }}"
=======
    register: secrets_job

- name: wait for job
  awx.awx.tower_job_wait:
    job_id: "{{ secrets_job.id }}"
    timeout: 120
>>>>>>> 58ad3814

- name: Create Job Template for Manifest
  awx.awx.tower_job_template:
    name: "Manifest Creator"
    job_type: "run"
    organization: "gpte"
    inventory: "Local Environment"
    project: "satellite-runner-project"
    playbook: "manifest_creator.yml"
    credentials:
      - "SSH Admin Key"
      - "rhsm_credentials"
    state: "present"
    tower_host: "{{ tower_hostname }}"
    tower_username: "{{ tower_admin_username | default('admin') }}"
    tower_password: "{{ tower_admin_password }}"
    tower_verify_ssl: "{{ tower_verify_ssl | default(false) }}"
    ask_variables_on_launch: true

- name: Launch Template to Create Manifest
  awx.awx.tower_job_launch:
    name: "Manifest Creator"
    extra_vars:
      guid: "{{ guid | default(__manifest_guid) }}"
<<<<<<< HEAD
    tower_host: "{{ tower_hostname }}"
    tower_username: "{{ tower_admin_username | default('admin') }}"
    tower_password: "{{ tower_admin_password }}"
    tower_verify_ssl: "{{ tower_verify_ssl | default(false) }}"
  register: r_manifest_job

- name: wait for job
  awx.awx.tower_job_wait:
    job_id: "{{ r_manifest_job.id }}"
    timeout: 240
    tower_host: "{{ tower_hostname }}"
    tower_username: "{{ tower_admin_username | default('admin') }}"
    tower_password: "{{ tower_admin_password }}"
    tower_verify_ssl: "{{ tower_verify_ssl | default(false) }}"
=======
    register: manifest_job

- name: wait for job
  awx.awx.tower_job_wait:
    job_id: "{{ manifest_job.id }}"
    timeout: 120
>>>>>>> 58ad3814

- name: Delete Job Templates for Manifest and Secrets
  vars:
    __delete_templates:
      - Manifest Creator
      - Secrets Creator
  awx.awx.tower_job_template:
    name: "{{ __template }}"
    state: "absent"
    tower_host: "{{ tower_hostname }}"
    tower_username: "{{ tower_admin_username | default('admin') }}"
    tower_password: "{{ tower_admin_password }}"
    tower_verify_ssl: "{{ tower_verify_ssl | default(false) }}"
  loop: "{{ __delete_templates }}"
  loop_control:
    loop_var: __template

<<<<<<< HEAD
- name: Delete secret credentials
  vars:
    __delete_credentials:
      - name: "rhsm_credentials"
        type: "rhsm_credentials"
      - name: "Satellite Runner"
        type: "Source Control"
  awx.awx.tower_credential:
    name: "{{ __credential.name }}"
    credential_type: "{{ __credential.type }}"
=======
- name: Delete rhsm-credentials
  vars:
    __delete_credentials:
      - "rhsm_credentials"
      - "Satellite Runner"
  awx.awx.tower_credential:
    name: "{{ __credential }}"
>>>>>>> 58ad3814
    state: "absent"
    tower_host: "{{ tower_hostname }}"
    tower_username: "{{ tower_admin_username | default('admin') }}"
    tower_password: "{{ tower_admin_password }}"
    tower_verify_ssl: "{{ tower_verify_ssl | default(false) }}"
  loop: "{{ __delete_credentials }}"
  loop_control:
    loop_var: __credential

- name: Delete Satellite Runner Project
  awx.awx.tower_project:
    name: "satellite-runner-project"
<<<<<<< HEAD
    organization: "gpte"
    scm_type: "git"
=======
>>>>>>> 58ad3814
    state: "absent"
    tower_host: "{{ tower_hostname }}"
    tower_username: "{{ tower_admin_username | default('admin') }}"
    tower_password: "{{ tower_admin_password }}"
    tower_verify_ssl: "{{ tower_verify_ssl | default(false) }}"

- name: Delete Inventory For Local Environment
  awx.awx.tower_inventory:
    name: "Local Environment"
<<<<<<< HEAD
    organization: "gpte"
=======
>>>>>>> 58ad3814
    state: "absent"
    tower_host: "{{ tower_hostname }}"
    tower_username: "{{ tower_admin_username | default('admin') }}"
    tower_password: "{{ tower_admin_password }}"
    tower_verify_ssl: "{{ tower_verify_ssl | default(false) }}"

- name: Create tower project(s)
  awx.awx.tower_project:
    name: "{{ __tower_project.name }}"
    description: "{{ __tower_project.description }}"
    organization: "{{ __tower_project.organization | default('Default') }}"
    scm_url: "{{ __tower_project.scm_url | default(omit)}}"
    scm_type: "{{ __tower_project.scm_type | default('git') }}"
    scm_credential: "{{ __tower_project.scm_credential | default(omit)}}"
    scm_branch: "{{ __tower_project.scm_branch | default('master') }}"
    scm_update_on_launch: "{{ __tower_project.scm_update_on_launch | default('false') }}"
    state: "{{ __tower_project.state | default('present') }}"
    tower_host: "{{ tower_hostname }}"
    tower_username: "{{ tower_admin_username | default('admin') }}"
    tower_password: "{{ tower_admin_password }}"
    tower_verify_ssl: "{{ tower_verify_ssl | default(false) }}"
  loop: "{{ tower_projects }}"
  loop_control:
    loop_var: __tower_project

- name: Sleep to allow tower projects to update
  wait_for:
<<<<<<< HEAD
    timeout: 60
=======
    timeout: 30
>>>>>>> 58ad3814

- name: Add tower inventory
  awx.awx.tower_inventory:
    name: "{{ __tower_inventory.name }}"
    description: "{{ __tower_inventory.description  }}"
    organization: "{{ __tower_inventory.organization | default('gpte') }}"
    state: "{{ __tower_inventory.state | default('present') }}"
    tower_host: "{{ tower_hostname }}"
    tower_username: "{{ tower_admin_username | default('admin') }}"
    tower_password: "{{ tower_admin_password }}"
    tower_verify_ssl: "{{ tower_verify_ssl | default(false) }}"
  loop: "{{ tower_inventories }}"
  loop_control:
    loop_var: __tower_inventory

- when: tower_inventory_source is defined
  name: Add tower inventory source
  awx.awx.tower_inventory_source:
    name: "{{ __tower_inventory_source.name }}"
    description: "{{ __tower_inventory_source.description }}"
    inventory: "{{ __tower_inventory_source.inventory }}"
    credential: "{{ __tower_inventory_source.credential | default(omit) }}"
    source: "{{ __tower_inventory_source.source }}"
    source_project: "{{ __tower_inventory_source.source_project | default(omit) }}"
    source_path: "{{ __tower_inventory_source.source_path | default(omit) }}"
    state: "{{ __tower_inventory_source.state | default('present') }}"
    update_on_launch: "{{ __tower_inventory_source.update_on_launch | default(true) }}"
    tower_host: "{{ tower_hostname }}"
    tower_username: "{{ tower_admin_username | default('admin') }}"
    tower_password: "{{ tower_admin_password }}"
    tower_verify_ssl: "{{ tower_verify_ssl | default(false) }}"
  loop: "{{ tower_inventory_source }}"
  loop_control:
    loop_var: __tower_inventory_source
  tags:
    - tower-inventory-source-create

- when: tower_job_templates is defined
  name: Add Ansible Tower Job Template
  awx.awx.tower_job_template:
    name: "{{ __tower_job_template.name }}"
    description: "{{ __tower_job_template.description }}"
    job_type: "{{ __tower_job_template.job_type | default('run') }}"
    inventory: "{{ __tower_job_template.inventory | default(omit) }}"
    vault_credential: "{{ __tower_job_template.vault_credential | default(omit) }}"
    credential: "{{ __tower_job_template.credential | default(omit) }}"
    ask_extra_vars: "{{ __tower_job_template.ask_extra_vars | default(omit) }}"
    project: "{{ __tower_job_template.project }}"
    playbook: "{{ __tower_job_template.playbook | default('main.yml') }}"
    become_enabled: "{{ __tower_job_template.become | default('no') }}"
    concurrent_jobs_enabled: "{{ __tower_job_template.concurrent_jobs_enabled | default('yes') }}"
    state: "{{ __tower_job_template.state | default('present') }}"
    tower_host: "{{ tower_hostname }}"
    tower_username: "{{ tower_admin_username | default('admin') }}"
    tower_password: "{{ tower_admin_password }}"
    tower_verify_ssl: "{{ tower_verify_ssl | default(false) }}"
    verbosity: "{{ __tower_job_template.verbosity | default(0) }}"
    forks: "{{ __tower_job_template.forks | default(1) }}"
  loop: "{{ tower_job_templates }}"
  loop_control:
    loop_var: __tower_job_template
  tags:
    - tower-job-template-create<|MERGE_RESOLUTION|>--- conflicted
+++ resolved
@@ -40,11 +40,7 @@
 
 - name: Sleep to allow tower projects to update
   wait_for:
-<<<<<<< HEAD
     timeout: 60
-=======
-    timeout: 30
->>>>>>> 58ad3814
 
 - name: Create Inventory For Local Environment
   awx.awx.tower_inventory:
@@ -64,13 +60,8 @@
     inventory: "Local Environment"
     credential: "Satellite Runner"
     source: "scm"
-<<<<<<< HEAD
     source_project: "satellite-runner-project"
     source_path: "hosts"
-=======
-    source_project: "Satellite Runner"
-    source_path: "inventory.yml"
->>>>>>> 58ad3814
     state: "present"
     update_on_launch: "yes"
     tower_host: "{{ tower_hostname }}"
@@ -104,7 +95,6 @@
     name: "Secrets Creator"
     extra_vars:
       guid: "{{ guid | default(__manifest_guid) }}"
-<<<<<<< HEAD
       tower_hostname: "{{ tower_hostname }}"
       tower_admin_username: "{{ tower_admin_username | default('admin') }}"
       tower_admin_password: "{{ tower_admin_password }}"
@@ -123,14 +113,6 @@
     tower_username: "{{ tower_admin_username | default('admin') }}"
     tower_password: "{{ tower_admin_password }}"
     tower_verify_ssl: "{{ tower_verify_ssl | default(false) }}"
-=======
-    register: secrets_job
-
-- name: wait for job
-  awx.awx.tower_job_wait:
-    job_id: "{{ secrets_job.id }}"
-    timeout: 120
->>>>>>> 58ad3814
 
 - name: Create Job Template for Manifest
   awx.awx.tower_job_template:
@@ -155,7 +137,6 @@
     name: "Manifest Creator"
     extra_vars:
       guid: "{{ guid | default(__manifest_guid) }}"
-<<<<<<< HEAD
     tower_host: "{{ tower_hostname }}"
     tower_username: "{{ tower_admin_username | default('admin') }}"
     tower_password: "{{ tower_admin_password }}"
@@ -170,14 +151,6 @@
     tower_username: "{{ tower_admin_username | default('admin') }}"
     tower_password: "{{ tower_admin_password }}"
     tower_verify_ssl: "{{ tower_verify_ssl | default(false) }}"
-=======
-    register: manifest_job
-
-- name: wait for job
-  awx.awx.tower_job_wait:
-    job_id: "{{ manifest_job.id }}"
-    timeout: 120
->>>>>>> 58ad3814
 
 - name: Delete Job Templates for Manifest and Secrets
   vars:
@@ -195,7 +168,7 @@
   loop_control:
     loop_var: __template
 
-<<<<<<< HEAD
+
 - name: Delete secret credentials
   vars:
     __delete_credentials:
@@ -206,15 +179,6 @@
   awx.awx.tower_credential:
     name: "{{ __credential.name }}"
     credential_type: "{{ __credential.type }}"
-=======
-- name: Delete rhsm-credentials
-  vars:
-    __delete_credentials:
-      - "rhsm_credentials"
-      - "Satellite Runner"
-  awx.awx.tower_credential:
-    name: "{{ __credential }}"
->>>>>>> 58ad3814
     state: "absent"
     tower_host: "{{ tower_hostname }}"
     tower_username: "{{ tower_admin_username | default('admin') }}"
@@ -227,11 +191,8 @@
 - name: Delete Satellite Runner Project
   awx.awx.tower_project:
     name: "satellite-runner-project"
-<<<<<<< HEAD
     organization: "gpte"
     scm_type: "git"
-=======
->>>>>>> 58ad3814
     state: "absent"
     tower_host: "{{ tower_hostname }}"
     tower_username: "{{ tower_admin_username | default('admin') }}"
@@ -241,10 +202,7 @@
 - name: Delete Inventory For Local Environment
   awx.awx.tower_inventory:
     name: "Local Environment"
-<<<<<<< HEAD
-    organization: "gpte"
-=======
->>>>>>> 58ad3814
+    organization: "gpte"
     state: "absent"
     tower_host: "{{ tower_hostname }}"
     tower_username: "{{ tower_admin_username | default('admin') }}"
@@ -272,11 +230,7 @@
 
 - name: Sleep to allow tower projects to update
   wait_for:
-<<<<<<< HEAD
     timeout: 60
-=======
-    timeout: 30
->>>>>>> 58ad3814
 
 - name: Add tower inventory
   awx.awx.tower_inventory:
