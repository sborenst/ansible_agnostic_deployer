--- conflicted
+++ resolved
@@ -21,17 +21,7 @@
     - awx.awx
   tasks:
     - name: Set the license using a file
-<<<<<<< HEAD
-      tower_license:
-        data: "{{ tower_license }}"
-        eula_accepted: True
-        tower_host: "tower.{{guid}}.{{osp_cluster_dns_zone}}"
-        tower_username: "{{ tower_admin_username | default('admin') }}"
-        tower_password: "{{ tower_admin_password }}"
-        validate_certs: False
-=======
       include_tasks: tower_license.yml
->>>>>>> 10eca496
 
 - name: Setup Workloads on Tower
   import_playbook: tower_workloads.yml
