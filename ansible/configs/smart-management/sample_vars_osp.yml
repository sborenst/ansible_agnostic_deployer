--- conflicted
+++ resolved
@@ -32,11 +32,7 @@
     email: devops@example.com
     firstname: Devon
     lastname: Operations
-<<<<<<< HEAD
     superuser: no
-=======
-    superuser: true
->>>>>>> 8e455231
 
 tower_credentials:
   - name: Satellite Credentials
@@ -47,19 +43,11 @@
     type: "Red Hat Satellite 6"
     host: "https://satellite.{{ guid }}.{{ osp_cluster_dns_zone }}"
     state: present
-<<<<<<< HEAD
-  
+
   - name: Satellite Runner
     username: "{{ satellite_runner_user }}"
     password: "{{ satellite_runner_pass }}"
     decription: Credential for Manifest runner
-=======
-
-  - name: Insights Credentials
-    username: "{{ insights_auth.username }}"
-    password: "{{ insights_auth.password }}"
-    description: Red Hat insights credentials
->>>>>>> 8e455231
     organization: gpte
     type: "Source Control"
     
