--- conflicted
+++ resolved
@@ -22,24 +22,13 @@
     - step004
     - bastion_tasks
 
-<<<<<<< HEAD
-- name: Inject and configure FTL on grader host
+- name: Inject and configure FTL on bastion as grader host
   hosts: bastions
   become: true
   roles:
     - ftl-injector  
   tags:
     - step004
-=======
-- name: Setup FTL on bastion as grader host
-  hosts: bastions
-  become: true
-  roles:
-    -  ftl-injector 
-  tags:
-    - step004
-    - bastion_tasks
->>>>>>> 7c39caac
     - ftl-injector  
 
 - name: PreSoftware flight-check
