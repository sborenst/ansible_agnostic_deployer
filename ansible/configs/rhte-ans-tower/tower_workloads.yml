---
- name: Install workloads
  hosts: bastions
  gather_facts: false
  run_once: true
  become: true
  tasks:
  - set_fact:
      tower_hostname: "{{ item | first }}"
    loop:
      - "{{ query('inventory_hostnames', 'towers') }}"
    
  - name: Install tower-default workloads
    when:
    - default_workloads | d("") | length > 0
    tags:
    - default_workloads
    block:
    - name: Install tower-default-workloads
      when:
      - default_workloads | d("") | length >0
      block:
      - name: Deploy tower-default workloads
        include_role:
          name: "{{ workload_loop_var }}"
        vars:
          tower_username: "admin"
        loop: "{{ default_workloads }}"
        loop_control:
          loop_var: workload_loop_var
<<<<<<< HEAD
=======

  - name: Install tower-infra workloads
    when:
    - infra_workloads|d("")|length > 0
    tags:
      - infra_workloads
    block:
    - name: Install tower-infra-workloads
      when:
      - infra_workloads|d("")|length >0
      block:
      - name: Deploy tower-infra workloads
        include_role:
          name: "{{ workload_loop_var }}"
        vars:
          tower_username: admin
          ACTION: "provision"
        loop: "{{ infra_workloads.split(',')|list }}"
        loop_control:
          loop_var: workload_loop_var
>>>>>>> 0ed9e39d
<|MERGE_RESOLUTION|>--- conflicted
+++ resolved
@@ -27,27 +27,4 @@
           tower_username: "admin"
         loop: "{{ default_workloads }}"
         loop_control:
-          loop_var: workload_loop_var
-<<<<<<< HEAD
-=======
-
-  - name: Install tower-infra workloads
-    when:
-    - infra_workloads|d("")|length > 0
-    tags:
-      - infra_workloads
-    block:
-    - name: Install tower-infra-workloads
-      when:
-      - infra_workloads|d("")|length >0
-      block:
-      - name: Deploy tower-infra workloads
-        include_role:
-          name: "{{ workload_loop_var }}"
-        vars:
-          tower_username: admin
-          ACTION: "provision"
-        loop: "{{ infra_workloads.split(',')|list }}"
-        loop_control:
-          loop_var: workload_loop_var
->>>>>>> 0ed9e39d
+          loop_var: workload_loop_var