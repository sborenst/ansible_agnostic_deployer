--- conflicted
+++ resolved
@@ -18,16 +18,7 @@
   tasks:
     
     - name: Inject Ansible Tower license manifest
-<<<<<<< HEAD
       include_tasks: ./tower_manifest.yml
-=======
-      awx.awx.tower_license:
-        manifest: "/root/{{ satellite_manifest.filename }}"
-        eula_accepted: true
-        tower_config_file: "/root/.tower_cli.cfg"
-      when: software_to_deploy | d('None') == 'tower'
-      delegate_to: localhost
->>>>>>> cbd0fe98
 
 - name: Configure Infoblox NIOS for lab
   hosts: localhost
@@ -38,7 +29,6 @@
   tasks:
     - name: Configure Infoblox NIOS for lab
       include_tasks: ./nios_network.yml
-     
 
 - name: Deploy user setup
   hosts: localhost
