--- conflicted
+++ resolved
@@ -47,13 +47,8 @@
       ansible_python_interpreter: /usr/bin/python3
       wapi_version: 2.11.1
   register: result
-<<<<<<< HEAD
-  retries: 5
-  delay: 5
-=======
   retries: 25
   delay: 25
->>>>>>> d7d85bc5
   until: result is not failed
 
 - name: create localhost in nios inventory in tower
@@ -62,20 +57,13 @@
     description: "NIOS Grid Member"
     inventory: "nios"
     state: present
-<<<<<<< HEAD
     tower_username: admin
     tower_password: "{{ hostvars['localhost']['tower_admin_password'] }}"
     tower_host: "{{ groups['towers'][0] | regex_replace('\\..*$') }}.{{ guid }}.{{ osp_cluster_dns_zone }}"
     validate_certs: false
   register: result
-  retries: 5
-  delay: 5
-=======
-    tower_config_file: "~/.tower_cli.cfg"
-  register: result
   retries: 25
   delay: 25
->>>>>>> d7d85bc5
   until: result is not failed
 
 - name: create nios inventory group in tower
@@ -88,13 +76,8 @@
     state: present
     tower_config_file: "~/.tower_cli.cfg"
   register: result
-<<<<<<< HEAD
-  retries: 5
-  delay: 5
-=======
   retries: 25
   delay: 25
->>>>>>> d7d85bc5
   until: result is not failed
 
 - name: create custom nios credential type
@@ -116,20 +99,13 @@
         nios_grid_username: "{{'{{ username }}'}}"
         nios_grid_password: "{{'{{ password }}'}}"
     state: present
-<<<<<<< HEAD
     tower_username: admin
     tower_password: "{{ hostvars['localhost']['tower_admin_password'] }}"
     tower_host: "{{ groups['towers'][0] | regex_replace('\\..*$') }}.{{ guid }}.{{ osp_cluster_dns_zone }}"
     validate_certs: false
   register: result
-  retries: 5
-  delay: 5
-=======
-    tower_config_file: "~/.tower_cli.cfg"
-  register: result
   retries: 25
   delay: 25
->>>>>>> d7d85bc5
   until: result is not failed
 
 - name: create tower nios credential
@@ -141,18 +117,11 @@
     inputs:
       username: "admin"
       password: "{{ hostvars['localhost']['nios_admin_password'] }}"
-<<<<<<< HEAD
     tower_username: admin
     tower_password: "{{ hostvars['localhost']['tower_admin_password'] }}"
     tower_host: "{{ groups['towers'][0] | regex_replace('\\..*$') }}.{{ guid }}.{{ osp_cluster_dns_zone }}"
     validate_certs: false
-  register: result
-  retries: 5
-  delay: 5
-=======
-    tower_config_file: "~/.tower_cli.cfg"
-  register: result
+   register: result
   retries: 25
   delay: 25
->>>>>>> d7d85bc5
   until: result is not failed