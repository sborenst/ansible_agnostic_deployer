--- conflicted
+++ resolved
@@ -5,14 +5,6 @@
   tasks:
     - debug:
         msg: "Step 005 Post Software"
-
-<<<<<<< HEAD
-- name: Verify playbook execution
-  hosts: all
-  become: true
-  roles:
-    - role: rhel-security-verification
-=======
     - name: print out user.info
       agnosticd_user_info:
         msg: "{{ item }}"
@@ -28,7 +20,12 @@
         - "vncviewer localhost:1"
         - ""
         - "Use the following password: {{ remote_desktop_password }}"
->>>>>>> 590ca4a5
+
+- name: Verify playbook execution
+  hosts: all
+  become: true
+  roles:
+    - role: rhel-security-verification
 
 - name: PostSoftware flight-check
   hosts: localhost
