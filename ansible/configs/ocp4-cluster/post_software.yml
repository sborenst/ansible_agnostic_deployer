---
- name: Step 005 - Post software
  hosts: bastions
  become: no
  gather_facts: False
  environment:
    KUBECONFIG: /home/{{ remote_user }}/{{ cluster_name }}/auth/kubeconfig
  tasks:
  - debug:
      msg: "Post-Software Steps starting"

- name: Step 005.1 - Post Software flight-check
  hosts: bastions
  run_once: yes
  gather_facts: false
  become: false
  tags:
  - post_flight_check
  tasks:
  - when:
    - install_ocp4 | d(False) | bool
    - run_smoke_tests | d(False) | bool
    environment:
      KUBECONFIG: "{{ cluster_name }}/auth/kubeconfig"
    ignore_errors: yes
    block:
    - name: Get API for command line
      command: oc whoami --show-server
      register: showserver

    - name: Ensure web console is known
      when: webconsole is not defined
      block:
      - name: Get console route
        command: oc get route -n openshift-console console -o json
        register: routeconsole
        retries: 10
        delay: 30
        until: routeconsole is succeeded
        ignore_errors: yes

      - name: Set webconsole address
        set_fact:
          webconsole: "http://{{ routeconsole.stdout | from_json | json_query('spec.host') }}"
        when: routeconsole is succeeded

    - name: Check DNS webconsole
      command: nslookup "{{ webconsole | urlsplit('hostname') }}"
      register: checkdnswebconsole
      changed_when: false
      retries: 15
      until: checkdnswebconsole is succeeded
      delay: 30

    - name: Check DNS API
      command: nslookup "{{ showserver.stdout | trim | urlsplit('hostname') }}"
      register: checkdnsapi
      changed_when: false

    - name: Webconsole
      uri:
        url: "{{ webconsole }}"
        validate_certs: no
      register: testwebconsole
      retries: 5
      until: testwebconsole is succeeded
      delay: 60

    - name: Cluster-info
      command: oc cluster-info
      register: clusterinfor
      changed_when: false

    - name: Create project
      command: oc new-project postflightcheck
      register: newproject

    - name: New-app
      command: oc new-app cakephp-mysql-persistent -n postflightcheck
      register: newapp

    - name: Wait for mysql
      command: timeout 300 oc rollout status dc/mysql -w -n postflightcheck
      register: mysqlw
      changed_when: false

    - name: Wait for php
      command: timeout 300 oc rollout status dc/cakephp-mysql-persistent -w -n postflightcheck
      register: phpw
      changed_when: false
      retries: 2
      delay: 60
      until: phpw is succeeded

    - name: Get route
      command: >-
        oc get route
        -l template=cakephp-mysql-persistent
        --no-headers
        -o json
        -n postflightcheck
      register: getroute
      changed_when: false
      retries: 10
      delay: 5
      until: getroute is succeeded

    - name: Test that route is reachable
      uri:
        url: "http://{{ getroute.stdout|from_json|json_query('items[0].spec.host') }}"
      register: testroute
      retries: 15
      delay: 5
      until: testroute is succeeded

    - name: Delete project
      command: oc delete project postflightcheck

    - name: Switch back to default project
      command: oc project default

    - debug:
        msg: "{{ item }}"
      loop:
      - "user.info: "
      - "user.info: Post Flight Check"
      - "user.info: DNS Web Console ............... {{ 'OK' if checkdnswebconsole.rc == 0 else 'FAIL' }}"
      - "user.info: DNS API ....................... {{ 'OK' if checkdnsapi.rc == 0 else 'FAIL' }}"
      - "user.info: Web console ................... {{ 'OK' if testwebconsole is succeeded else 'FAIL' }}"
      - "user.info: API ........................... {{ 'OK' if clusterinfor.rc == 0 else 'FAIL' }}"
      - "user.info: Create Project with PV ........ {{ 'OK' if newproject.rc == 0 else 'FAIL' }}"
      - "user.info: App deployed .................. {{ 'OK' if phpw.rc == 0 and mysqlw.rc == 0 else 'FAIL' }}"
      - "user.info: Route ......................... {{ 'OK' if testroute is succeeded else 'FAIL' }}"

    - name: Fail smoke tests
      when:
      - run_smoke_tests | d(False) | bool
      - >-
        checkdnswebconsole.rc != 0
        or checkdnsapi.rc != 0
        or testwebconsole is failed
        or clusterinfor.rc != 0
        or newproject.rc != 0
        or phpw.rc != 0
        or mysqlw.rc != 0
        or testroute is failed
      fail:
        msg: "FAIL Smoke tests"
      ignore_errors: no

# Deploy Workloads
- name: Step 005.2 - Deploy Default, Infra and Student Workloads
  import_playbook: workloads.yml

# Workarounds to enable cluster shutdown before 24h are over
- name: Step 005.3 - Enable Cluster Shutdown and Resume
  hosts: bastions
  run_once: yes
  gather_facts: false
  become: false
  environment:
    KUBECONFIG: /home/{{ remote_user }}/{{ cluster_name }}/auth/kubeconfig
  tasks:
  - when:
    - install_ocp4 | d(False) | bool
    - ocp4_enable_cluster_shutdown | d(True) | bool
    block:
    - name: Set Ansible Python interpreter to k8s virtualenv
      set_fact:
        ansible_python_interpreter: /opt/virtualenvs/k8s/bin/python
    - name: Create Daemon Set to renew Bootstrap Credentials
      k8s:
        state: present
        merge_type:
        - strategic-merge
        - merge
        definition: "{{ lookup('file', './files/kubelet-bootstrap-cred-manager-ds.yaml' ) | from_yaml }}"
    - name: Delete initial Bootstrap Secrets to force regeneration
      k8s:
        state: absent
        api_version: v1
        kind: Secret
        name: "{{ item }}"
        namespace: openshift-kube-controller-manager-operator
      loop:
      - "csr-signer-signer"
      - "csr-signer"
    # The next tasks are to fix the bug fixed in https://github.com/openshift/cluster-kube-controller-manager-operator/pull/305
    # Also the operator dealing with prometheus adapters doesn't watch the certificates.
    # Need to force it to reconcile

    # Next bit doesn't seem to work on OCP 4.3. Disable for now and investigate...
    # - name: Wait 15 seconds before next command
    #   pause:
    #     seconds: 15
    # - name: Get Config Map Definition
    #   shell: oc get configmap extension-apiserver-authentication -n kube-system -o yaml >/tmp/extension-apiserver-authentication.yaml
    # - name: Add an empty line to config map file
    #   lineinfile:
    #     path: /tmp/extension-apiserver-authentication.yaml
    #     firstmatch: true
    #     insertafter: '-----END CERTIFICATE-----'
    #     line: ''
    # - name: Update Config Map with new file
    #   k8s:
    #     state: present
    #     src: /tmp/extension-apiserver-authentication.yaml

<<<<<<< HEAD
- name: Step 005.4 - Print student info
=======
- name: Step 003.5 Run performance test (optional)
  hosts: bastions
  gather_facts: false
  become: false
  environment:
    KUBECONFIG: /home/{{ remote_user }}/{{ cluster_name }}/auth/kubeconfig
  tasks:
  - name: Run fio tests for etcd performance
    when: fio_test_enable
    block:
    - name: Set Ansible Python interpreter to k8s virtualenv
      set_fact:
        ansible_python_interpreter: /opt/virtualenvs/k8s/bin/python

    - name: Get metadata.json
      stat:
        path: /home/{{ ansible_user }}/{{ cluster_name }}/metadata.json
      register: r_metadata

    - name: Get the infra ID
      shell: jq -r .infraID /home/{{ ansible_user }}/{{ cluster_name }}/metadata.json
      register: r_infra_id
      when: r_metadata.stat.exists

    - name: create fio testing project
      k8s:
        name: fio-test
        api_version: v1
        kind: Namespace
        state: present

    - name: give default sa privileged scc
      shell: oc adm policy add-scc-to-user privileged system:serviceaccount:fio-test:default

    - name: run job pod with fio-etcd-osp container
      k8s:
        state: present
        definition: "{{ lookup('template', './files/fio-test-job.yaml.j2') }}"
      vars:
        INFRA_ID: "{{ r_infra_id.stdout }}"

    - name: Wait for job to finish (1h max)
      k8s_facts:
        api_version: batch/v1
        kind: Job
        name: fio-test
        namespace: fio-test
      register: r_fio_test_job
      retries: 60
      delay: 60
      until: r_fio_test_job.resources[0].status.conditions | json_query(fio_query) | bool
      vars:
        fio_query: >-
          [?type=='Complete'].status[] | [0]
        INFRA_ID: "{{ r_infra_id.stdout }}"

    - name: Remove job
      k8s:
        name: fio-test
        kind: Job
        api_version: batch/v1
        namespace: fio-test
        state: absent

    - name: Remove fio testing project
      k8s:
        name: fio-test
        kind: Namespace
        api_version: v1
        state: absent

- name: Step 003.6 Print Student Info
>>>>>>> 7eaf0900
  hosts: localhost
  gather_facts: false
  become: false
  tasks:
  - name: Store bastion hostname as a fact
    set_fact:
      bastion_hostname: "{{groups['bastions'].0 }}"
  - name: print out user.info
    debug:
      msg: "{{ item }}"
    loop:
    - "user.info: You can access your bastion via SSH:"
    - "user.info: ssh {{ student_name }}@bastion.{{ guid }}.{{ ocp4_base_domain }}"
    - "user.info: "
    - "user.info: Make sure you use the username '{{ student_name }}' and the password '{{ hostvars[bastion_hostname]['student_password'] }}' when prompted."

<<<<<<< HEAD
- name: Step 005.5 Tell CloudForms we are done
=======
- name: Step 003.7 Tell CloudForms we are done
>>>>>>> 7eaf0900
  hosts: localhost
  run_once: yes
  gather_facts: false
  become: false
  tasks:
  - debug:
      msg: "Post-Software checks completed successfully"<|MERGE_RESOLUTION|>--- conflicted
+++ resolved
@@ -206,10 +206,7 @@
     #     state: present
     #     src: /tmp/extension-apiserver-authentication.yaml
 
-<<<<<<< HEAD
-- name: Step 005.4 - Print student info
-=======
-- name: Step 003.5 Run performance test (optional)
+- name: Step 005.4 Run performance test (optional)
   hosts: bastions
   gather_facts: false
   become: false
@@ -280,8 +277,7 @@
         api_version: v1
         state: absent
 
-- name: Step 003.6 Print Student Info
->>>>>>> 7eaf0900
+- name: Step 005.5 - Print student info
   hosts: localhost
   gather_facts: false
   become: false
@@ -298,11 +294,7 @@
     - "user.info: "
     - "user.info: Make sure you use the username '{{ student_name }}' and the password '{{ hostvars[bastion_hostname]['student_password'] }}' when prompted."
 
-<<<<<<< HEAD
-- name: Step 005.5 Tell CloudForms we are done
-=======
-- name: Step 003.7 Tell CloudForms we are done
->>>>>>> 7eaf0900
+- name: Step 005.6 Tell CloudForms we are done
   hosts: localhost
   run_once: yes
   gather_facts: false
