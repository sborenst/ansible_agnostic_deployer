---
- name: Step 003 Pre Software
  hosts: localhost
  gather_facts: false
  become: false
  tasks:
    - debug:
        msg: "Step 003 Pre Software"

    - import_role:
        name: infra-local-create-ssh_key
      when: set_env_authorized_key | bool

    - name: Setup strong passwords
      set_fact:
        strong_login_password: "{{ lookup('password', '/dev/null length=12 chars=ascii_letters,digits') }}"


- name: Configure all hosts with Repositories
  hosts: all
  become: true
  tags:
    - step004
    - common_tasks
  roles:
    - { role: "set-repositories", when: 'repo_method is defined' }
    - { role: "set_env_authorized_key", when: 'set_env_authorized_key | bool' }


- name: Configuring Bastion Hosts
  hosts: bastions 
  become: true
  tags:
    - step004
    - bastion_tasks

  pre_tasks:
    - name: Strong password brought from localhost 
      set_fact: 
        tower_admin_password: "{{ hostvars['localhost']['strong_login_password'] }}"
        student_password: "{{ hostvars['localhost']['strong_login_password'] }}"

  roles:
    - { role: "common", when: 'install_common | default(true) | bool' }
    - { role: "bastion", when: 'install_bastion | default(true) |bool' }
    - { role: "bastion-student-user", when: 'install_student_user | default(true) | bool' }
    - { role: "bastion-opentlc-ipa", when: 'install_ipa_client | default(false)| bool' }

  post_tasks:
    - name: Copy pip requirement file
      copy:
        src: ./files/pip-requirements.txt
        dest: /tmp/pip-requirements.txt

    - name: Install python module from requirements file
      pip:
<<<<<<< HEAD
        requirements: /tmp/pip-requirements.txt
=======
        requirements: ./files/pip-requirements.txt
>>>>>>> 710b3676


    - name: Install python-gitlab python module
      pip:
        name: python-gitlab<=1.12.1



# pip install 'python-gitlab<=1.12.1'

- name: PreSoftware flight-check
  hosts: localhost
  connection: local
  gather_facts: false
  become: false
  tags:
    - flight_check
  tasks:
    - debug:
        msg: "Pre-Software checks completed successfully"<|MERGE_RESOLUTION|>--- conflicted
+++ resolved
@@ -54,12 +54,7 @@
 
     - name: Install python module from requirements file
       pip:
-<<<<<<< HEAD
         requirements: /tmp/pip-requirements.txt
-=======
-        requirements: ./files/pip-requirements.txt
->>>>>>> 710b3676
-
 
     - name: Install python-gitlab python module
       pip:
