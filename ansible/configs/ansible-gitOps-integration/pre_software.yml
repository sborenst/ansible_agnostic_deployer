---
- name: Step 003 Pre Software
  hosts: localhost
  gather_facts: false
  become: false
  tasks:
    - debug:
        msg: "Step 003 Pre Software"

    - import_role:
        name: infra-local-create-ssh_key
      when: set_env_authorized_key | bool

    - name: Setup strong passwords
      set_fact:
        strong_login_password: "{{ lookup('password', '/dev/null length=12 chars=ascii_letters,digits') }}"



- name: Configure all hosts with Repositories
  hosts: all
  become: true
  tags:
    - step004
    - common_tasks
  roles:
    - { role: "set-repositories", when: 'repo_method is defined' }
    - { role: "set_env_authorized_key", when: 'set_env_authorized_key | bool' }


- name: Configuring Bastion Hosts
  hosts: bastions 
  become: true
  tags:
    - step004
    - bastion_tasks

  pre_tasks:
    - name: Strong password brought from localhost 
      set_fact: 
        tower_admin_password: "{{ hostvars['localhost']['strong_login_password'] }}"
        student_password: "{{ hostvars['localhost']['strong_login_password'] }}"

  roles:
    - { role: "common", when: 'install_common | default(true) | bool' }
    - { role: "bastion", when: 'install_bastion | default(true) |bool' }
    - { role: "bastion-student-user", when: 'install_student_user | default(true) | bool' }
    - { role: "bastion-opentlc-ipa", when: 'install_ipa_client | default(false)| bool' }

  post_tasks:
    - name: Install python module from requirements file
<<<<<<< HEAD
      pip:
        requirements: ./files/pip-requirements.txt
=======
      requirements: ./files/pip-requirements.txt
>>>>>>> 3d56a8b9

    - name: Install python-gitlab python module
      pip:
        name: python-gitlab<=1.12.1



# pip install 'python-gitlab<=1.12.1'

- name: PreSoftware flight-check
  hosts: localhost
  connection: local
  gather_facts: false
  become: false
  tags:
    - flight_check
  tasks:
    - debug:
        msg: "Pre-Software checks completed successfully"<|MERGE_RESOLUTION|>--- conflicted
+++ resolved
@@ -49,12 +49,9 @@
 
   post_tasks:
     - name: Install python module from requirements file
-<<<<<<< HEAD
       pip:
         requirements: ./files/pip-requirements.txt
-=======
-      requirements: ./files/pip-requirements.txt
->>>>>>> 3d56a8b9
+
 
     - name: Install python-gitlab python module
       pip:
