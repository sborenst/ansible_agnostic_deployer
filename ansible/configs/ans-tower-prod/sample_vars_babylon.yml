---
cloudformation_retries: 0

# ## Environment size
# bastion_instance_type: "t2.medium"
# tower_instance_type: "t2.medium"
# worker_instance_type: "t2.medium"
# support_instance_type: "t2.medium"
root_filesystem_size: 20                #Size of the root filesystem

# Env config basics
env_type: ans-tower-prod                 # Name of config to deploy
<<<<<<< HEAD
output_dir: /tmp/workdir               # Writable working scratch directory
=======
output_dir: /opt/workdir               # Writable working scratch directory
>>>>>>> b03fac2b
email: name@example.com                 # User info for notifications

#guid: hwtest2                          # Unique string used in FQDN

# AWS specific
subdomain_base_suffix: .example.opentlc.com      # Your domain used in FQDN

# Path to yum repos (Will be overwritten by the last -e@ file, such as ../secrets.yml)
own_repo_path: http://admin.example.com/repos/product

# Cloud specfic settings - example given here for AWS

cloud_provider: ec2                     # Which AgnosticD Cloud Provider to use
aws_region: ap-southeast-2                  # AWS Region to deploy in
HostedZoneId: Z3IHLWJZOU9SRT            # You will need to change this
key_name: ocpkey                       # Keyname must exist in AWS

#Ansible Tower related vars 

tower_version: 3.5.0-1                 # tower version you want to install 
region: apac                           # region can not be with special characters in case of isolated node group
software_to_deploy: tower              # Define tower to install tower or none to have only infra ready.
<<<<<<< HEAD
tower_instance_count: 2
support_instance_count: 2
worker_instance_count: 2              # Set 0 to not to provision worker(isolated) nodes.
=======
tower_instance_count: 1
support_instance_count: 1

worker_instance_count: 1             # Set 0 to not to provision worker(isolated) nodes.
>>>>>>> b03fac2b



# tower_license: >                     #Set the tower licencse in the same format. Do not forget to add "eula_accepted: true".
#   {
#     "eula_accepted": true,
#     "company_name": "Red Hat",
#     "contact_email": "name@redhat.com",
#     "contact_name": "some person"
#     "hostname": "70a415ef832159a36413fa599",
#     "instance_count": 50,
#     "license_date": 16581423619,
#     "license_key":
#     "eea1b84d1e39cfEXAMPLE5739066069e60c6d0aEXAMPLE2c29cc61b2aEXAMPLE",
#     "license_type": "enterprise",
#     "subscription_name": "Ansible Tower by Red Hat (50 Managed Nodes), RHT Internal",
#     "trial": true
#   }
tower_host_name: "tower1.{{guid}}{{subdomain_base_suffix}}" 
<<<<<<< HEAD
tower_user_create_tower_accounts:                                      #Define users you want to create. Set superuser: yes to make user system wide System Administrator
=======
tower_user_accounts:                                      #Define users you want to create. Set superuser: yes to make user system wide System Administrator
>>>>>>> b03fac2b
  - user: babylon
    password: changeme
    email: babylon@example.com
    firstname: Baby
    lastname: Lon
    superuser: yes
  - user: babylon-viewer
    password: changeme
    email: babylon1@example.com
    firstname: Babylon
    lastname: Viewer
#   - user: test3
#   - user: test4
#     lastname: four

tower_organization:
  - name: gpte
  - name: BU  

target_regions:
  - name: emea
  - name: apac


### tower project roles
tower_projects:
  - name: babylon-dev
    description: "babylon dev project"
    organization: "gpte"
    scm_url: "https://github.com/redhat-gpte-devopsautomation/babylon.git"
    #scm_type: 
    #scm_credential: 
    scm_branch:  dev
    scm_update_on_launch: true

tower_inventories:
<<<<<<< HEAD
=======
  - name: empty-inventory
    description: "Inventory for job runner"
    organization: gpte
>>>>>>> b03fac2b
  - name: empty-inventory-emea
    description: emea
    organization: gpte
    instance_group: emea
  - name: empty-inventory-apac
    description: apac
<<<<<<< HEAD
    organization: gpte
    instance_group: apac
  - name: empty-inventory
    description: "Empty inventory"
    organization: gpte
    # instance_group: ""
=======
    organization: gpte
    instance_group: apac

tower_job_templates:
  - name: babylon_job_runner
    description: "babylon job runner"
    job_type: run
    #vault_credential: 
    project: babylon
    playbook: job-runner.yml
    become: yes

# Tower settings
tower_setting_params:
  AWX_PROOT_BASE_PATH: "/tmp"
  AWX_PROOT_SHOW_PATHS: "'/var/lib/awx/projects/', '/tmp'"

# List of virtual environment which will be created
# restart of tower service is required
# ansible-tower-service restart
# https://docs.ansible.com/ansible-tower/latest/html/userguide/security.html
tower_virtual_environment:
  - /var/lib/awx/venv/ansible
  - /var/lib/awx/venv/test1

# Path of Virtual Env for update
tower_update_venv: /var/lib/awx/venv/ansible

# Pip packages with version which needs to be updated for venv
pip_requirements:
  - boto==2.49.0
  - boto3==1.9.200
  - awscli==1.16.210
  - ansible-tower-cli==3.3.6


key_local_path: "~/.ssh/{{key_name}}.pem"

>>>>>>> b03fac2b

tower_job_templates:
  - name: job-runner-dev
    description: "babylon job runner dev"
    job_type: run
    #vault_credential: 
<<<<<<< HEAD
    project: babylon-dev
    playbook: job-runner.yml
    inventory: empty-inventory
=======
    project: babylon
    playbook: job-runner.yml
>>>>>>> b03fac2b
    become: yes

# Tower settings
tower_setting_params:
  AWX_PROOT_BASE_PATH: "/tmp"
  AWX_PROOT_SHOW_PATHS: "'/var/lib/awx/projects/', '/tmp'"

# List of virtual environment which will be created (WIP)
# tower_virtual_environment:
#   - /var/lib/awx/venv/ansible
#   - /var/lib/awx/venv/test1

# Path of Virtual Env for update
tower_update_venv: /var/lib/awx/venv/ansible

# Pip packages with version which needs to be updated for venv
pip_requirements:
  - boto==2.49.0
  - boto3==1.9.200
  - awscli==1.16.210
  - ansible-tower-cli==3.3.6

key_local_path: "~/.ssh/{{key_name}}.pem"<|MERGE_RESOLUTION|>--- conflicted
+++ resolved
@@ -10,11 +10,7 @@
 
 # Env config basics
 env_type: ans-tower-prod                 # Name of config to deploy
-<<<<<<< HEAD
-output_dir: /tmp/workdir               # Writable working scratch directory
-=======
 output_dir: /opt/workdir               # Writable working scratch directory
->>>>>>> b03fac2b
 email: name@example.com                 # User info for notifications
 
 #guid: hwtest2                          # Unique string used in FQDN
@@ -37,16 +33,10 @@
 tower_version: 3.5.0-1                 # tower version you want to install 
 region: apac                           # region can not be with special characters in case of isolated node group
 software_to_deploy: tower              # Define tower to install tower or none to have only infra ready.
-<<<<<<< HEAD
 tower_instance_count: 2
 support_instance_count: 2
 worker_instance_count: 2              # Set 0 to not to provision worker(isolated) nodes.
-=======
-tower_instance_count: 1
-support_instance_count: 1
 
-worker_instance_count: 1             # Set 0 to not to provision worker(isolated) nodes.
->>>>>>> b03fac2b
 
 
 
@@ -66,11 +56,8 @@
 #     "trial": true
 #   }
 tower_host_name: "tower1.{{guid}}{{subdomain_base_suffix}}" 
-<<<<<<< HEAD
-tower_user_create_tower_accounts:                                      #Define users you want to create. Set superuser: yes to make user system wide System Administrator
-=======
+
 tower_user_accounts:                                      #Define users you want to create. Set superuser: yes to make user system wide System Administrator
->>>>>>> b03fac2b
   - user: babylon
     password: changeme
     email: babylon@example.com
@@ -107,28 +94,19 @@
     scm_update_on_launch: true
 
 tower_inventories:
-<<<<<<< HEAD
-=======
-  - name: empty-inventory
-    description: "Inventory for job runner"
-    organization: gpte
->>>>>>> b03fac2b
   - name: empty-inventory-emea
     description: emea
     organization: gpte
     instance_group: emea
   - name: empty-inventory-apac
     description: apac
-<<<<<<< HEAD
     organization: gpte
     instance_group: apac
   - name: empty-inventory
     description: "Empty inventory"
     organization: gpte
     # instance_group: ""
-=======
-    organization: gpte
-    instance_group: apac
+    
 
 tower_job_templates:
   - name: babylon_job_runner
@@ -165,21 +143,14 @@
 
 key_local_path: "~/.ssh/{{key_name}}.pem"
 
->>>>>>> b03fac2b
-
 tower_job_templates:
   - name: job-runner-dev
     description: "babylon job runner dev"
     job_type: run
     #vault_credential: 
-<<<<<<< HEAD
     project: babylon-dev
     playbook: job-runner.yml
     inventory: empty-inventory
-=======
-    project: babylon
-    playbook: job-runner.yml
->>>>>>> b03fac2b
     become: yes
 
 # Tower settings
