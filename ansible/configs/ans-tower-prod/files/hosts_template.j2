--- conflicted
+++ resolved
@@ -7,7 +7,6 @@
 [database]
 support1.{{chomped_zone_internal_dns}}
 
-<<<<<<< HEAD
 
 {% if target_regions is defined %}
 {%for i_region in target_regions %}
@@ -19,18 +18,7 @@
 {% endif %}
 {% endfor %}
 
-=======
-## Add isolated if needed, we should have an "IF" statement, only if worker groups exist and have instances.
 
-{% if target_regions is defined %}
-{%for i_region in target_regions %}
-
-
-[isolated_group_{{i_region.name}}]
-{% for host in groups[i_region.name] %}
-worker{{ i_region.name }}{{loop.index}}.{{chomped_zone_internal_dns}} public_host_name=worker{{loop.index}}.{{ guid }}{{subdomain_base_suffix}} ssh_host={{host}}
-{% endfor %}
->>>>>>> 4bb03dca
 [isolated_group_{{i_region.name}}:vars]
 controller=tower
 
@@ -59,9 +47,5 @@
 ### For our use, not Tower install use (so you can run ansible command line)
 [supports]
 {% for host in groups['support'] %}
-<<<<<<< HEAD
 {{ host }}  
-=======
-support{{loop.index}}.{{chomped_zone_internal_dns}} public_host_name=support{{loop.index}}.{{ guid }}{{subdomain_base_suffix}} ssh_host={{host}}
->>>>>>> 4bb03dca
 {% endfor %}