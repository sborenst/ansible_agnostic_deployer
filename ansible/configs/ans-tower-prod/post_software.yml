--- conflicted
+++ resolved
@@ -17,10 +17,7 @@
 
 - name: Setup Workloads on Tower
   import_playbook: tower_workloads.yml
-<<<<<<< HEAD
-#  import_playbook: tower_workloads_workaround.yml
-=======
->>>>>>> 4bb03dca
+
 
 
 
