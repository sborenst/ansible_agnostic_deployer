{
  "AWSTemplateFormatVersion": "2010-09-09",
  "Parameters": {},
  "Mappings": {
    "RegionMapping": {
      "us-east-1": {
        "AMI": "ami-b63769a1"
      },
      "us-east-2": {
        "AMI": "ami-0932686c"
      },
      "us-west-1": {
        "AMI": "ami-2cade64c"
      },
      "us-west-2": {
        "AMI": "ami-6f68cf0f"
      },
      "ap-south-1": {
        "AMI": "ami-7c9bef13"
      },
      "eu-west-1": {
        "AMI": "ami-02ace471"
      },
      "eu-central-1": {
        "AMI": "ami-e4c63e8b"
      },
      "ap-northeast-1": {
        "AMI": "ami-5de0433c"
      },
      "ap-northeast-2": {
        "AMI": "ami-6447930a"
      },
      "ap-southeast-1": {
        "AMI": "ami-2c95344f"
      },
      "ap-southeast-2": {
        "AMI": "ami-39ac915a"
      },
      "sa-east-1": {
        "AMI": "ami-7de77b11"
      }
    },
    "DNSMapping": {
      "us-east-1": {
        "domain": "ec2.internal"
      },
      "us-west-1": {
        "domain": "us-west-1.compute.internal"
      },
      "us-west-2": {
        "domain": "us-west-2.compute.internal"
      },
      "eu-west-1": {
        "domain": "eu-west-1.compute.internal"
      },
      "eu-central-1": {
        "domain": "eu-central-1.compute.internal"
      },
      "ap-northeast-1": {
        "domain": "ap-northeast-1.compute.internal"
      },
      "ap-northeast-2": {
        "domain": "ap-northeast-2.compute.internal"
      },
      "ap-southeast-1": {
        "domain": "ap-southeast-1.compute.internal"
      },
      "ap-southeast-2": {
        "domain": "ap-southeast-2.compute.internal"
      },
      "sa-east-1": {
        "domain": "sa-east-1.compute.internal"
      }
    }
  },
  "Resources": {
    "Vpc": {
      "Type": "AWS::EC2::VPC",
      "Properties": {
        "CidrBlock": "192.199.0.0/16",
        "EnableDnsSupport": "true",
        "EnableDnsHostnames": "true",
        "Tags": [
          {
            "Key": "Name",
            "Value": "VPCID_NAME_TAG"
          },
          {
            "Key": "Application",
            "Value": {
              "Ref": "AWS::StackId"
            }
          }
        ]
      }
    },
    "VpcInternetGateway": {
      "Type": "AWS::EC2::InternetGateway",
      "Properties": {}
    },
    "VpcGA": {
      "Type": "AWS::EC2::VPCGatewayAttachment",
      "Properties": {
        "InternetGatewayId": {
          "Ref": "VpcInternetGateway"
        },
        "VpcId": {
          "Ref": "Vpc"
        }
      }
    },
    "VpcRouteTable": {
      "Type": "AWS::EC2::RouteTable",
      "Properties": {
        "VpcId": {
          "Ref": "Vpc"
        }
      }
    },
    "VPCRouteInternetGateway": {
      "Type": "AWS::EC2::Route",
      "Properties": {
        "GatewayId": {
          "Ref": "VpcInternetGateway"
        },
        "DestinationCidrBlock": "0.0.0.0/0",
        "RouteTableId": {
          "Ref": "VpcRouteTable"
        }
      }
    },
    "PublicSubnet": {
      "Type": "AWS::EC2::Subnet",
      "DependsOn": [
        "Vpc"
      ],
      "Properties": {
        "CidrBlock": "192.199.0.0/24",
        "Tags": [
          {
            "Key": "Name",
            "Value": "{{ project_tag }}"
          },
          {
            "Key": "Application",
            "Value": {
              "Ref": "AWS::StackId"
            }
          }
        ],
        "MapPublicIpOnLaunch": "true",
        "VpcId": {
          "Ref": "Vpc"
        }
      }
    },
    "PublicSubnetRTA": {
      "Type": "AWS::EC2::SubnetRouteTableAssociation",
      "Properties": {
        "RouteTableId": {
          "Ref": "VpcRouteTable"
        },
        "SubnetId": {
          "Ref": "PublicSubnet"
        }
      }
    },
    "NodeSG": {
      "Type": "AWS::EC2::SecurityGroup",
      "Properties": {
        "GroupDescription": "Node",
        "VpcId": {
          "Ref": "Vpc"
        },
        "Tags": [
          {
            "Key": "Name",
            "Value": "ose_node_sg"
          }
        ]
      }
    },
    "MasterSG": {
      "Type": "AWS::EC2::SecurityGroup",
      "Properties": {
        "GroupDescription": "Master",
        "VpcId": {
          "Ref": "Vpc"
        },
        "Tags": [
          {
            "Key": "Name",
            "Value": "ose_master_sg"
          }
        ]
      }
    },
    "MasterTCPPorts": {
      "Type": "AWS::EC2::SecurityGroupIngress",
      "Properties": {
        "GroupId": {
          "Fn::GetAtt": [
            "MasterSG",
            "GroupId"
          ]
        },
        "IpProtocol": "tcp",
        "FromPort": "0",
        "ToPort": "65535",
        "CidrIp": "0.0.0.0/0"
      }
    },
    "MasterUDPPorts": {
      "Type": "AWS::EC2::SecurityGroupIngress",
      "Properties": {
        "GroupId": {
          "Fn::GetAtt": [
            "MasterSG",
            "GroupId"
          ]
        },
        "IpProtocol": "udp",
        "FromPort": "0",
        "ToPort": "65535",
        "CidrIp": "0.0.0.0/0"
      }
    },
    "NodeUDPPorts": {
      "Type": "AWS::EC2::SecurityGroupIngress",
      "Properties": {
        "GroupId": {
          "Fn::GetAtt": [
            "NodeSG",
            "GroupId"
          ]
        },
        "IpProtocol": "udp",
        "FromPort": "0",
        "ToPort": "65535",
        "CidrIp": "0.0.0.0/0"
      }
    },
    "NodeTCPPorts": {
      "Type": "AWS::EC2::SecurityGroupIngress",
      "Properties": {
        "GroupId": {
          "Fn::GetAtt": [
            "NodeSG",
            "GroupId"
          ]
        },
        "IpProtocol": "tcp",
        "FromPort": "0",
        "ToPort": "65535",
        "CidrIp": "0.0.0.0/0"
      }
    },
    "Master": {
      "Type": "AWS::EC2::Instance",
      "Properties": {
        "ImageId": {
          "Fn::FindInMap": [
            "RegionMapping",
            {
              "Ref": "AWS::Region"
            },
            "AMI"
          ]
        },
        "InstanceType": "{{ master_instance_type }}",
        "KeyName": "{{ key_name }}",
        "SecurityGroupIds": [
          {
            "Fn::GetAtt": [
              "MasterSG",
              "GroupId"
            ]
          }
        ],
        "SubnetId": {
          "Ref": "PublicSubnet"
        },
        "Tags": [
          {
            "Key": "Name",
            "Value": "master"
          },
          {
            "Key": "AnsibleGroup",
            "Value": "masters"
          },
          {
            "Key": "Project",
            "Value": "{{ project_tag }}"
          },
          {
            "Key": "{{ project_tag }}",
            "Value": "master"
          },
          {
<<<<<<< HEAD
            "Key": "owner",
            "Value": "{{ email | default('unknown')}}"
=======
            "Key": "{{ project_tag }}_proxied_host",
            "Value": "true"
>>>>>>> abb064fd
          }
        ],
        "BlockDeviceMappings": [
          {
            "DeviceName": "/dev/xvdb",
            "Ebs": {
              "VolumeSize": 15,
              "VolumeType": "gp2"
            }
          }
        ]
      }
    },
    "MasterDNS": {
      "Type": "AWS::Route53::RecordSetGroup",
      "DependsOn": "Master",
      "Properties": {
        "HostedZoneId": "{{ hosted_zone_id }}",
        "RecordSets": [
          {
            "Name": "{{ master_public_dns }}",
            "Type": "A",
            "TTL": "10",
            "ResourceRecords": [
              {
                "Fn::GetAtt": [
                  "Master",
                  "PublicIp"
                ]
              }
            ]
          }
        ]
      }
    },
    "InfraNode": {
      "Type": "AWS::EC2::Instance",
      "Properties": {
        "ImageId": {
          "Fn::FindInMap": [
            "RegionMapping",
            {
              "Ref": "AWS::Region"
            },
            "AMI"
          ]
        },
        "InstanceType": "{{ infranode_instance_type }}",
        "KeyName": "{{ key_name }}",
        "SecurityGroupIds": [
          {
            "Fn::GetAtt": [
              "NodeSG",
              "GroupId"
            ]
          }
        ],
        "SubnetId": {
          "Ref": "PublicSubnet"
        },
        "Tags": [
          {
            "Key": "Name",
            "Value": "infranode"
          },
          {
            "Key": "AnsibleGroup",
            "Value": "infranodes"
          },
          {
            "Key": "Project",
            "Value": "{{ project_tag }}"
          },
          {
            "Key": "{{ project_tag }}",
            "Value": "infranode"
          },
          {
<<<<<<< HEAD
            "Key": "owner",
            "Value": "{{ email | default('unknown')}}"
=======
            "Key": "{{ project_tag }}_proxied_host",
            "Value": "true"
>>>>>>> abb064fd
          }
        ],
        "BlockDeviceMappings": [
          {
            "DeviceName": "/dev/xvdb",
            "Ebs": {
              "VolumeSize": 80,
              "VolumeType": "gp2"
            }
          }
        ]
      }
    },
    "CloudDNS": {
      "Type": "AWS::Route53::RecordSetGroup",
      "DependsOn": "InfraNode",
      "Properties": {
        "HostedZoneId": "{{ hosted_zone_id }}",
        "RecordSets": [
          {
            "Name": "{{ cloudapps_dns }}",
            "Type": "A",
            "TTL": "10",
            "ResourceRecords": [
              {
                "Fn::GetAtt": [
                  "InfraNode",
                  "PublicIp"
                ]
              }
            ]
          }
        ]
      }
    },
    "AppLC": {
      "Type": "AWS::AutoScaling::LaunchConfiguration",
      "Properties": {
        "AssociatePublicIpAddress": true,
        "ImageId": {
          "Fn::FindInMap": [
            "RegionMapping",
            {
              "Ref": "AWS::Region"
            },
            "AMI"
          ]
        },
        "InstanceType": "{{ node_instance_type }}",
        "KeyName": "{{ key_name }}",
        "SecurityGroups": [
          {
            "Ref": "NodeSG"
          }
        ],
        "BlockDeviceMappings": [
          {
            "DeviceName": "/dev/xvdb",
            "Ebs": {
              "VolumeSize": 80,
              "VolumeType": "gp2"
            }
          }
        ]
      }
    },
    "AppAsg": {
      "Type": "AWS::AutoScaling::AutoScalingGroup",
      "Properties": {
        "DesiredCapacity": {{ num_nodes }},
        "LaunchConfigurationName": {
          "Ref": "AppLC"
        },
        "MaxSize": {{ num_nodes }},
        "MinSize": {{ num_nodes }},
        "Tags": [
          {
            "Key": "Name",
            "Value": "node",
            "PropagateAtLaunch": true
          },
          {
            "Key": "AnsibleGroup",
            "Value": "nodes",
            "PropagateAtLaunch": true
          },
          {
            "Key": "Project",
            "Value": "{{ project_tag }}",
            "PropagateAtLaunch": true
          },
          {
            "Key": "{{ project_tag }}",
            "Value": "node",
            "PropagateAtLaunch": true
          },
          {
<<<<<<< HEAD
            "Key": "owner",
            "Value": "{{ email | default('unknown')}}"
=======
            "Key": "{{ project_tag }}_proxied_host",
            "Value": "true",
            "PropagateAtLaunch": true
>>>>>>> abb064fd
          }
        ],
        "VPCZoneIdentifier": [
          {
            "Ref": "PublicSubnet"
          }
        ]
      }
    },
    "NFSNode": {
      "Type": "AWS::EC2::Instance",
      "Properties": {
        "ImageId": {
          "Fn::FindInMap": [
            "RegionMapping",
            {
              "Ref": "AWS::Region"
            },
            "AMI"
          ]
        },
        "InstanceType": "{{ nfs_instance_type }}",
        "KeyName": "{{ key_name }}",
        "SecurityGroupIds": [
          {
            "Fn::GetAtt": [
              "NodeSG",
              "GroupId"
            ]
          }
        ],
        "SubnetId": {
          "Ref": "PublicSubnet"
        },
        "Tags": [
          {
            "Key": "Name",
            "Value": "nfs"
          },
          {
            "Key": "AnsibleGroup",
            "Value": "nfs"
          },
          {
            "Key": "Project",
            "Value": "{{ project_tag }}"
          },
          {
            "Key": "{{ project_tag }}",
            "Value": "support"
          },
          {
<<<<<<< HEAD
            "Key": "owner",
            "Value": "{{ email | default('unknown')}}"
=======
            "Key": "{{ project_tag }}_proxied_host",
            "Value": "true"
>>>>>>> abb064fd
          }
        ],
        "BlockDeviceMappings": [
          {
            "DeviceName": "/dev/xvdb",
            "Ebs": {
              "VolumeSize": 200,
              "VolumeType": "gp2"
            }
          }
        ]
      }
    },
    "Bastion": {
      "Type": "AWS::EC2::Instance",
      "Properties": {
        "ImageId": {
          "Fn::FindInMap": [
            "RegionMapping",
            {
              "Ref": "AWS::Region"
            },
            "AMI"
          ]
        },
        "InstanceType": "{{ bastion_instance_type }}",
        "KeyName": "{{ key_name }}",
        "SecurityGroupIds": [
          {
            "Fn::GetAtt": [
              "NodeSG",
              "GroupId"
            ]
          }
        ],
        "SubnetId": {
          "Ref": "PublicSubnet"
        },
        "Tags": [
          {
            "Key": "Name",
            "Value": "bastion"
          },
          {
            "Key": "AnsibleGroup",
            "Value": "bastions"
          },
          {
            "Key": "Project",
            "Value": "{{ project_tag }}"
          },
          {
            "Key": "{{ project_tag }}",
            "Value": "bastion"
          },
          {
            "Key": "owner",
            "Value": "{{ email | default('unknown')}}"
          }
        ]
      }
    },
    "RegistryS3": {
      "Type": "AWS::S3::Bucket",
      "Properties": {
        "BucketName": "{{ env_type }}-{{ guid }}",
        "Tags": [
          {
            "Key": "Name",
            "Value": "s3-{{ env_type }}-{{ guid }}"
          },
          {
            "Key": "Project",
            "Value": "{{ project_tag }}"
          },
          {
            "Key": "owner",
            "Value": "{{ email | default('unknown')}}"
          }
        ]
      }
    }
  },
  "Outputs": {
    "RegistryS3Output": {
      "Description": "The ID of the S3 Bucket",
      "Value": {
        "Ref": "RegistryS3"
      }
    }
  }
}<|MERGE_RESOLUTION|>--- conflicted
+++ resolved
@@ -298,13 +298,12 @@
             "Value": "master"
           },
           {
-<<<<<<< HEAD
             "Key": "owner",
             "Value": "{{ email | default('unknown')}}"
-=======
+          },
+          {
             "Key": "{{ project_tag }}_proxied_host",
             "Value": "true"
->>>>>>> abb064fd
           }
         ],
         "BlockDeviceMappings": [
@@ -383,13 +382,12 @@
             "Value": "infranode"
           },
           {
-<<<<<<< HEAD
             "Key": "owner",
             "Value": "{{ email | default('unknown')}}"
-=======
+          },
+          {
             "Key": "{{ project_tag }}_proxied_host",
             "Value": "true"
->>>>>>> abb064fd
           }
         ],
         "BlockDeviceMappings": [
@@ -487,14 +485,13 @@
             "PropagateAtLaunch": true
           },
           {
-<<<<<<< HEAD
             "Key": "owner",
             "Value": "{{ email | default('unknown')}}"
-=======
+          },
+          {
             "Key": "{{ project_tag }}_proxied_host",
             "Value": "true",
             "PropagateAtLaunch": true
->>>>>>> abb064fd
           }
         ],
         "VPCZoneIdentifier": [
@@ -547,13 +544,12 @@
             "Value": "support"
           },
           {
-<<<<<<< HEAD
             "Key": "owner",
             "Value": "{{ email | default('unknown')}}"
-=======
+          },
+          {
             "Key": "{{ project_tag }}_proxied_host",
             "Value": "true"
->>>>>>> abb064fd
           }
         ],
         "BlockDeviceMappings": [
