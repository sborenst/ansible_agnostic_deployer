--- conflicted
+++ resolved
@@ -192,7 +192,6 @@
     - name: Add capabilities within anyuid which is not really ideal
       command: "{{ oc_path }} patch scc/anyuid --patch '{\"requiredDropCapabilities\":[\"MKNOD\",\"SYS_CHROOT\"]}'"
 
-<<<<<<< HEAD
     #TODO: Switch to official Java builder
     - name: Copy RH official JDK IS to server
       copy:
@@ -230,9 +229,7 @@
     - workshop
     - workshop_nexus
   tasks:
-=======
-
->>>>>>> fe8716c9
+
     - name: Copy nexus.yaml to master
       copy:
         src: "files/nexus.yaml"
@@ -355,14 +352,16 @@
       tags:
         - wait-for-gitlab
 
-<<<<<<< HEAD
+# This was added by "PR #21"
+#https://github.com/sborenst/ansible_agnostic_deployer/pull/21
     - name: Annotate gitlab service to group database
       shell: >
         {{ oc_path }} annotate service gitlab-ce
         service.alpha.openshift.io/dependencies='[{"name":"gitlab-ce-postgresql","namespace":"","kind":"Service"},{"name":"gitlab-ce-redis","namespace":"","kind":"Service"}]' 
         --overwrite
         -n workshop-infra
-=======
+        
+ #Commented out in PR #21 Merge
     - name: Copy simple-java-s2i IS to server
       copy:
         src: "files/java-s2i-is.yaml"
@@ -381,7 +380,7 @@
 
       tags:
         - create-pipeline-template
->>>>>>> fe8716c9
+ #Commented out in PR #21 Merge
 
 - name: Lab guide
   hosts: 
