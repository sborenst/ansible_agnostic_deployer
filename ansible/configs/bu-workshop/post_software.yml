--- conflicted
+++ resolved
@@ -459,15 +459,7 @@
         src: files/project-template.yaml
         dest: /root/project-template.yaml
 
-<<<<<<< HEAD
-=======
-    - name: Check for project request template
-      command: "{{ oc_path }} get template project-request -n default"
-
-      register: request_template
-      ignore_errors: true
-
->>>>>>> 8bc3ce3d
+
     - name: Create project request template in default project
       shell: "{{ oc_path }} create -f /root/project-template.yaml -n default || {{ oc_path }} replace -f /root/project-template.yaml -n default"
 
