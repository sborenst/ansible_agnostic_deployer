# vim: set ft=ansible:
---
- name: Bastion hostname config
  hosts: localhost
  connection: local
  become: false
  tags:
    - workshop
    - workshop_bastion_hostname
  tasks:
    - name: Store bastion hostname as a fact
      set_fact:
        bastion_hostname: "{{ hostvars[ groups[ ('tag_' ~ env_type ~ '_' ~ guid ~ '_bastion') | replace('-', '_') ].0 ]['ec2_public_dns_name'] }}"

<<<<<<< HEAD
# TODO: metrics nodeselector

=======
>>>>>>> f1b73a0d
- name: User volumes on NFS server
  hosts: 
    - "{{ ('tag_' ~ env_type ~ '_' ~ guid ~ '_nfs') | replace('-', '_') }}"
  gather_facts: False
  vars_files:
    - "env_vars.yml"
    - "env_secret_vars.yml"
    - "ssh_vars.yml"
  tasks:
    - name: Create user vols
      shell: "mkdir -p /srv/nfs/user-vols/vol{1..{{ user_vols }}}"
    - name: chmod the user vols
      shell: "chmod -R 777 /srv/nfs/user-vols"

- name: NFS voume configuration
  hosts: 
    - "{{ ('tag_' ~ env_type ~ '_' ~ guid ~ '_bastion') | replace('-', '_') }}"
  vars_files:
    - "env_vars.yml"
    - "env_secret_vars.yml"
    - "ssh_vars.yml"
  tasks:
    - name: Set NFS related facts
      set_fact:
        nfs_host: "{{ hostvars[ groups[ ('tag_' ~ env_type ~ '_' ~ guid ~ '_nfs') | replace('-', '_') ].0 ]['ec2_public_dns_name'] }}"
        pv_size: '10Gi'
        pv_list: "{{ nfs_shares }}"
        persistentVolumeReclaimPolicy: Retain

    # TODO: I think I can get rid of this pvs because I do it later
    - name: Generate PV file
      template:
        src: "{{ playbook_dir }}/files/pvs.j2"
        dest: "/root/pvs-{{ env_type }}-{{ guid }}.yml"
      tags: 
        - gen_pv_file

    - set_fact:
        pv_size: "{{ user_vols_size }}"
        persistentVolumeReclaimPolicy: Recycle

    - name: Generate user vol PV file
      template:
        src: "{{ playbook_dir }}/files/userpvs.j2"
        dest: "/root/userpvs-{{ env_type }}-{{ guid }}.yml"
      tags:
        - gen_user_vol_pv

    - shell: 'oc create -f /root/pvs-{{ env_type }}-{{ guid }}.yml || oc update -f /root/pvs-{{ env_type }}-{{ guid }}.yml'

    - shell: 'oc create -f /root/userpvs-{{ env_type }}-{{ guid }}.yml || oc update -f /root/userpvs-{{ env_type }}-{{ guid }}.yml'

- name: Workshop admins
  hosts: 
    - "{{ ('tag_' ~ env_type ~ '_' ~ guid ~ '_master') | replace('-', '_') }}"
  vars_files:
    - "env_vars.yml"
    - "env_secret_vars.yml"
    - "ssh_vars.yml"
  tags:
    - workshop
    - workshop_admins
  tasks:
##TODO: Use htpasswd module if possible. Need to look into it.
  - name: Add administrative user to htpasswd file
    command: "htpasswd -b /etc/origin/master/htpasswd admin openshift3"

- name: Create Workshop NFS shares
  hosts: 
    - "{{ ('tag_' ~ env_type ~ '_' ~ guid ~ '_nfs') | replace('-', '_') }}"
  vars_files:
    - "env_vars.yml"
    - "env_secret_vars.yml"
    - "ssh_vars.yml"
  tags:
    - workshop
    - workshop_nfs
  tasks:
    - name: Create workshop nfs directory
      file:
        name: '/srv/nfs/{{ item }}'
        state: directory
        mode: 0777
        owner: nfsnobody
        group: nfsnobody
        recurse: True
      with_items:
        - '{{ workshop_shares }}'

    - name: Create workshop exports file
      file:
        path: "/etc/exports.d/{{ env_type }}-{{ guid }}-workshop.exports"
        state: touch
        mode: 755

    - name: Update workshop exports file
      lineinfile:
        dest: "/etc/exports.d/{{ env_type }}-{{ guid }}-workshop.exports"
        line: "/srv/nfs/{{ item }} *(rw,root_squash,no_wdelay,sync)"
        state: present
      with_items:
        - '{{ workshop_shares }}'
      run_once: True

    - name: Reload NFS exports
      shell: "exportfs -r"

- name: Workshop PVs
  hosts: 
    - "{{ ('tag_' ~ env_type ~ '_' ~ guid ~ '_master') | replace('-', '_') }}"
  vars_files:
    - "env_vars.yml"
    - "env_secret_vars.yml"
    - "ssh_vars.yml"
  tags:
    - workshop
    - create_workshop_vol_pvs
  tasks:
    - set_fact:
        pv_size: '10Gi'
        pv_list: "{{ workshop_shares }}"
        persistentVolumeReclaimPolicy: Retain
        nfs_hostname: "{{ hostvars[ groups[ ('tag_' ~ env_type ~ '_' ~ guid ~ '_nfs') | replace('-', '_') ].0 ]['ansible_fqdn'] }}"

    - name: Generate workshop PV file
      template:
        src: "files/{{ env_type }}_pvs.j2"
        dest: "/root/pvs-{{ env_type }}-{{ guid }}.yml"

    - name: Create workshop PVs
<<<<<<< HEAD
      shell: '{{ oc_path }} create -f /root/pvs-{{ env_type }}-{{ guid }}.yml || {{ oc_path }} update -f /root/pvs-{{ env_type }}-{{ guid }}.yml'
=======
      shell: 'oc create -f /root/pvs-{{ env_type }}-{{ guid }}.yml || oc update -f /root/pvs-{{ env_type }}-{{ guid }}.yml'
>>>>>>> f1b73a0d

- name: Workshop infrastructure
  hosts: 
    - "{{ ('tag_' ~ env_type ~ '_' ~ guid ~ '_master') | replace('-', '_') }}"
  vars_files:
    - "env_vars.yml"
    - "env_secret_vars.yml"
    - "ssh_vars.yml"
  tags:
    - workshop
    - workshop_infra
  tasks:
    - name: Give administrative user cluster-admin privileges
<<<<<<< HEAD
      command: "{{ oc_path }} adm policy add-cluster-role-to-user cluster-admin admin"

    - name: Check for workshop-infra project
      command: "{{ oc_path }}  get project workshop-infra"
=======
      command: "oc adm policy add-cluster-role-to-user cluster-admin admin"

    - name: Check for workshop-infra project
      command: "oc get project workshop-infra"
>>>>>>> f1b73a0d
      register: result
      ignore_errors: true

    - name: Create workshop-infra project
<<<<<<< HEAD
      command: "{{ oc_path }} adm new-project workshop-infra --admin admin --node-selector='env=infra'"
=======
      command: "oc adm new-project workshop-infra --admin admin --node-selector='region=infra'"
>>>>>>> f1b73a0d
      when: result | failed
## TODO: Should we bundle all of these into an
## items or subelements list?
    - name: Make workshop-infra project network global
<<<<<<< HEAD
      command: "{{ oc_path }} adm pod-network make-projects-global workshop-infra"

    - name: Set workshop-infra SCC for anyuid
      command: "{{ oc_path }} adm policy add-scc-to-group anyuid system:serviceaccounts:workshop-infra"

    - name: Add capabilities within anyuid which is not really ideal
      command: "{{ oc_path }} patch scc/anyuid --patch '{\"requiredDropCapabilities\":[\"MKNOD\",\"SYS_CHROOT\"]}'"
=======
      command: "oc adm pod-network make-projects-global workshop-infra"

    - name: Set workshop-infra SCC for anyuid
      command: "oc adm policy add-scc-to-group anyuid system:serviceaccounts:workshop-infra"

    - name: Add capabilities within anyuid which is not really ideal
      command: "oc patch scc/anyuid --patch '{\"requiredDropCapabilities\":[\"MKNOD\",\"SYS_CHROOT\"]}'"
>>>>>>> f1b73a0d

    - name: Copy nexus.yaml to master
      copy:
        src: "files/nexus.yaml"
        dest: "/root/nexus.yaml"

    - name: Check if Nexus was already provisioned
<<<<<<< HEAD
      command: "{{ oc_path }} get service nexus -n workshop-infra"
=======
      command: "oc get service nexus -n workshop-infra"
>>>>>>> f1b73a0d
      register: install_nexus
      ignore_errors: true

    - name: Instantiate nexus from template
<<<<<<< HEAD
      command: "{{ oc_path }} create -f /root/nexus.yaml -n workshop-infra"
=======
      command: "oc create -f /root/nexus.yaml -n workshop-infra"
>>>>>>> f1b73a0d
      when: install_nexus | failed

    # looks like we need a better check - it seems we're ready up to several
    # seconds before the router finds out about us, so we might want another
    # http check to make sure nexus is responding
    - name: Wait for Nexus to be running
<<<<<<< HEAD
      command: "{{ oc_path }} get dc/nexus -o yaml -n workshop-infra"
=======
      command: "oc get dc/nexus -o yaml -n workshop-infra"
>>>>>>> f1b73a0d
      register: result
      until: '"availableReplicas: 1" in result.stdout'
      retries: 5
      delay: 60

    - name: Wait for Nexus to be happy
      uri:
        url: "http://nexus.workshop-infra.svc.cluster.local:8081/content/repositories/"
        status_code: 200
      register: nexus_happy
      until: nexus_happy | success
      retries: 5
      delay: 60

    - name: Install EPEL (for jq)
      package:
        name: "https://dl.fedoraproject.org/pub/epel/epel-release-latest-7.noarch.rpm"
        state: installed

## TODO: Use the yum module to enable/disable repos
    - name: Disable EPEL
      command: "yum-config-manager --disablerepo=epel"

    - name: Install jq
      package:
        name: jq
        state: present
        enablerepo: epel

    - name: Copy Nexus addrepo script
      copy:
        src: "files/addrepo.sh"
        dest: "/root/addrepo.sh"

    - name: Check for redhat-ga repository in Nexus
      uri:
        url: "http://nexus.workshop-infra.svc.cluster.local:8081/content/repositories/redhat-ga"
        status_code: 200
      register: redhat_ga_out
      ignore_errors: true

    - name: Add redhat-ga repository for Nexus
      shell: "NEXUS_BASE_URL=nexus.workshop-infra.svc.cluster.local:8081 bash /root/addrepo.sh redhat-ga https://maven.repository.redhat.com/ga/"
      when: redhat_ga_out | failed

    - name: Check for JBoss repository in Nexus
      uri:
        url: "http://nexus.workshop-infra.svc.cluster.local:8081/content/repositories/jboss"
        status_code: 200
      register: redhat_ga_out
      ignore_errors: true

    - name: Add redhat-ga repository for Nexus
      shell: "NEXUS_BASE_URL=nexus.workshop-infra.svc.cluster.local:8081 bash /root/addrepo.sh jboss https://repository.jboss.org/nexus/content/repositories/public"
      when: redhat_ga_out | failed

    - name: Copy gitlab-template.yaml to master
      copy:
        src: "files/gitlab-template.yaml"
        dest: "/root/gitlab-template.yaml"

    - name: Check if Gitlab was already provisioned
<<<<<<< HEAD
      command: "{{ oc_path }} get service gitlab-ce -n workshop-infra"
=======
      command: "oc get service gitlab-ce -n workshop-infra"
>>>>>>> f1b73a0d
      register: install_gitlab
      ignore_errors: true

    - name: Instantiate Gitlab from template
      shell: >
<<<<<<< HEAD
        {{ oc_path }} process -f /root/gitlab-template.yaml
        -v APPLICATION_HOSTNAME=gitlab-ce-workshop-infra.{{ cloudapps_suffix }}
        -v GITLAB_ROOT_PASSWORD=password | {{ oc_path }} create -f - -n workshop-infra
=======
        oc process -f /root/gitlab-template.yaml
        -v APPLICATION_HOSTNAME=gitlab-ce-workshop-infra.{{ cloudapps_suffix }}
        -v GITLAB_ROOT_PASSWORD=password | oc create -f - -n workshop-infra
>>>>>>> f1b73a0d
      when: install_gitlab | failed
      tags:
        - instantiate-gitlab

    - name: Wait for Gitlab to be running
<<<<<<< HEAD
      command: "{{ oc_path }} get dc/gitlab-ce -o yaml -n workshop-infra"
=======
      command: "oc get dc/gitlab-ce -o yaml -n workshop-infra"
>>>>>>> f1b73a0d
      register: result
      until: '" availableReplicas: 1" in result.stdout'
      retries: 8
      delay: 60
      tags:
        - wait-for-gitlab

    - name: Copy simple-java-s2i IS to server
      copy:
        src: "files/java-s2i-is.yaml"
        dest: "/root/java-s2i-is.yaml"
      tags:
        - copy-java-s2i-is

    - name: Create simple-java-s2i IS in openshift namespace
<<<<<<< HEAD
      shell: "{{ oc_path }} create -f /root/java-s2i-is.yaml -n openshift || {{ oc_path }} replace -f /root/java-s2i-is.yaml -n openshift"
=======
      shell: "oc create -f /root/java-s2i-is.yaml -n openshift || oc replace -f /root/java-s2i-is.yaml -n openshift"
>>>>>>> f1b73a0d
      tags:
        - create-java-s2i-is

    - name: Create Jenkins pipeline template in openshift namespace
<<<<<<< HEAD
      shell: "{{ oc_path }} create -f https://raw.githubusercontent.com/openshift-roadshow/nationalparks/1.0.0/ose3/pipeline-template.yaml -n openshift || {{ oc_path }} replace -f https://raw.githubusercontent.com/openshift-roadshow/nationalparks/1.0.0/ose3/pipeline-template.yaml -n openshift"
=======
      shell: "oc create -f https://raw.githubusercontent.com/openshift-roadshow/nationalparks/1.0.0/ose3/pipeline-template.yaml -n openshift || oc replace -f https://raw.githubusercontent.com/openshift-roadshow/nationalparks/1.0.0/ose3/pipeline-template.yaml -n openshift"
>>>>>>> f1b73a0d
      tags:
        - create-pipeline-template

    - name: Check for workshop lab build
<<<<<<< HEAD
      command: "{{ oc_path }} get svc/labs -n workshop-infra"
=======
      command: "oc get svc/labs -n workshop-infra"
>>>>>>> f1b73a0d
      ignore_errors: true
      register: labs_service_out

    - name: Build workshop lab server
      shell: >
<<<<<<< HEAD
        {{ oc_path }} new-app
=======
        oc new-app
>>>>>>> f1b73a0d
        --name=labs {{ lab_url }}#{{ lab_tag }} \
        -e ROUTER_ADDRESS={{cloudapps_suffix}}
        -e CONSOLE_ADDRESS=master.{{subdomain_base}}
        -e DEFAULT_LAB=roadshow
        -n workshop-infra;
<<<<<<< HEAD
        {{ oc_path }} expose service labs -n workshop-infra
=======
        oc expose service labs -n workshop-infra
>>>>>>> f1b73a0d
      when: labs_service_out | failed
      tags:
        - build-workshop-labs

- name: GitLab nfs permissions hack
  hosts: 
    - "{{ ('tag_' ~ env_type ~ '_' ~ guid ~ '_nfs') | replace('-', '_') }}"
  vars_files:
    - "env_vars.yml"
    - "env_secret_vars.yml"
    - "ssh_vars.yml"
  tags:
    - workshop
    - workshop_nfs_hack
  tasks:

## TODO: Use the file module for controlling ownership.
## This ensures idempotency and only changes when necessary.
    - name: Fix ownership of git-data
      shell: "chown -R 998:root /srv/nfs/gitlab-data"

    - name: Fix permission on git-data
      shell: "chmod -R 700 /srv/nfs/gitlab-data/git-data"

    - name: Fix permission on git-data/repositories
      shell: "chmod -R 2770 /srv/nfs/gitlab-data/git-data/repositories"

- name: Project Request Template
  hosts: 
    - "{{ ('tag_' ~ env_type ~ '_' ~ guid ~ '_master') | replace('-', '_') }}"
  vars_files:
    - "env_vars.yml"
    - "env_secret_vars.yml"
    - "ssh_vars.yml"
  tags:
    - workshop
    - project_request
  tasks:

    - name: Copy project request template to master
      copy:
        src: files/project-template.yaml
        dest: /root/project-template.yaml

    - name: Check for project request template
<<<<<<< HEAD
      command: "{{ oc_path }} get template project-request -n default"
=======
      command: "oc get template project-request -n default"
>>>>>>> f1b73a0d
      register: request_template
      ignore_errors: true

    - name: Create project request template in default project
<<<<<<< HEAD
      shell: "{{ oc_path }} create -f /root/project-template.yaml -n default || {{ oc_path }} replace -f /root/project-template.yaml -n default"
=======
      shell: "oc create -f /root/project-template.yaml -n default || oc replace -f /root/project-template.yaml -n default"
>>>>>>> f1b73a0d
      when: request_template | failed

    - name: Update master config file to use project request template
      lineinfile:
        regexp: "  projectRequestTemplate"
        dest: "/etc/origin/master/master-config.yaml"
        line: '  projectRequestTemplate: "default/project-request"'
        state: present
      register: master_config

    - name: Restart master service
      service:
        name: atomic-openshift-master
        state: restarted
      when: master_config.changed

- name: Workshop Users
  hosts: 
    - "{{ ('tag_' ~ env_type ~ '_' ~ guid ~ '_master') | replace('-', '_') }}"
  vars_files:
    - "env_vars.yml"
    - "env_secret_vars.yml"
    - "ssh_vars.yml"
  tags:
    - workshop
    - workshop_users
  tasks:

    - name: Add log path to Ansible configuration
      lineinfile:
        regexp: "^#log_path"
        dest: "/etc/ansible/ansible.cfg"
        line: "log_path = /root/ansible.log"
        state: present

    - name: Copy vars file to master
      copy:
        src: "env_vars.yml"
        dest: "/root/{{ env_type }}_vars.yml"

    - name: Copy user provision Ansible script remotely
      copy:
        src: "files/userprovision.yaml"
        dest: "/root/userprovision.yaml"

    - name: Set Gitlab internal hostname
      set_fact:
        gitlab_hostname: 'gitlab-ce.workshop-infra.svc.cluster.local'

    - name: Get root user token
      uri:
        url: 'http://gitlab-ce.workshop-infra.svc.cluster.local/api/v3/session'
        body: 'login=root&password=password'
        method: POST
        status_code: 201
      register: root_token_out
      until: root_token_out|success
      retries: 3
      delay: 60

    - name: Create root token fact
      set_fact:
        root_token: '{{ root_token_out.json.private_token }}'

    - name: Execute user provision Ansible script remotely
      shell: >
        ansible-playbook
        -i localhost /root/userprovision.yaml
        -e config={{ env_type }}
        -e user={{ item }}
        -e root_token={{ root_token }}
        -e gitlab_hostname={{ gitlab_hostname }}
      with_sequence: start=0 end={{ user_vols }} format=%02d

- name: Cache Java dependencies
  hosts: 
    - "{{ ('tag_' ~ env_type ~ '_' ~ guid ~ '_master') | replace('-', '_') }}"
  vars_files:
    - "env_vars.yml"
    - "env_secret_vars.yml"
    - "ssh_vars.yml"
  vars:
    workshop_repos:
      - "nationalparks"
      - "mlbparks"
      - "parksmap-web"
  tags:
    - workshop
    - workshop_java_dependencies
  tasks:
    - name: Install Maven and Java
      yum:
        name: '{{ item }}'
        state: present
        enablerepo: "rhui-REGION-rhel-server-optional"
      with_items:
        - "maven"
        - "java-1.8.0-openjdk-devel"

    - name: Remove m2 folder
      file:
        path: "/home/ec2-user/.m2/repository"
        state: absent

    - name: Make repos directory
      file:
        path: "/home/ec2-user/repos"
        state: directory

    - name: Clone app repositories
      git:
        repo: 'https://github.com/openshift-roadshow/{{ item }}'
        dest: "/home/ec2-user/repos/{{ item }}"
      with_items:
        - '{{ workshop_repos }}'

    - name: Deploy maven settings file
      template:
        src: "files/maven.xml.j2"
        dest: "/home/ec2-user/maven.xml"
        mode: 0755
        owner: ec2-user

    - name: Build and cache dependencies
      shell: >
        mvn -q -s /home/ec2-user/maven.xml -f /home/ec2-user/repos/{{ item }}/pom.xml install
      with_items:
        - '{{ workshop_repos }}'
<|MERGE_RESOLUTION|>--- conflicted
+++ resolved
@@ -12,11 +12,9 @@
       set_fact:
         bastion_hostname: "{{ hostvars[ groups[ ('tag_' ~ env_type ~ '_' ~ guid ~ '_bastion') | replace('-', '_') ].0 ]['ec2_public_dns_name'] }}"
 
-<<<<<<< HEAD
 # TODO: metrics nodeselector
 
-=======
->>>>>>> f1b73a0d
+
 - name: User volumes on NFS server
   hosts: 
     - "{{ ('tag_' ~ env_type ~ '_' ~ guid ~ '_nfs') | replace('-', '_') }}"
@@ -147,11 +145,7 @@
         dest: "/root/pvs-{{ env_type }}-{{ guid }}.yml"
 
     - name: Create workshop PVs
-<<<<<<< HEAD
-      shell: '{{ oc_path }} create -f /root/pvs-{{ env_type }}-{{ guid }}.yml || {{ oc_path }} update -f /root/pvs-{{ env_type }}-{{ guid }}.yml'
-=======
       shell: 'oc create -f /root/pvs-{{ env_type }}-{{ guid }}.yml || oc update -f /root/pvs-{{ env_type }}-{{ guid }}.yml'
->>>>>>> f1b73a0d
 
 - name: Workshop infrastructure
   hosts: 
@@ -165,31 +159,21 @@
     - workshop_infra
   tasks:
     - name: Give administrative user cluster-admin privileges
-<<<<<<< HEAD
       command: "{{ oc_path }} adm policy add-cluster-role-to-user cluster-admin admin"
 
     - name: Check for workshop-infra project
       command: "{{ oc_path }}  get project workshop-infra"
-=======
-      command: "oc adm policy add-cluster-role-to-user cluster-admin admin"
-
-    - name: Check for workshop-infra project
-      command: "oc get project workshop-infra"
->>>>>>> f1b73a0d
+
       register: result
       ignore_errors: true
 
     - name: Create workshop-infra project
-<<<<<<< HEAD
       command: "{{ oc_path }} adm new-project workshop-infra --admin admin --node-selector='env=infra'"
-=======
-      command: "oc adm new-project workshop-infra --admin admin --node-selector='region=infra'"
->>>>>>> f1b73a0d
+
       when: result | failed
 ## TODO: Should we bundle all of these into an
 ## items or subelements list?
     - name: Make workshop-infra project network global
-<<<<<<< HEAD
       command: "{{ oc_path }} adm pod-network make-projects-global workshop-infra"
 
     - name: Set workshop-infra SCC for anyuid
@@ -197,15 +181,7 @@
 
     - name: Add capabilities within anyuid which is not really ideal
       command: "{{ oc_path }} patch scc/anyuid --patch '{\"requiredDropCapabilities\":[\"MKNOD\",\"SYS_CHROOT\"]}'"
-=======
-      command: "oc adm pod-network make-projects-global workshop-infra"
-
-    - name: Set workshop-infra SCC for anyuid
-      command: "oc adm policy add-scc-to-group anyuid system:serviceaccounts:workshop-infra"
-
-    - name: Add capabilities within anyuid which is not really ideal
-      command: "oc patch scc/anyuid --patch '{\"requiredDropCapabilities\":[\"MKNOD\",\"SYS_CHROOT\"]}'"
->>>>>>> f1b73a0d
+
 
     - name: Copy nexus.yaml to master
       copy:
@@ -213,31 +189,22 @@
         dest: "/root/nexus.yaml"
 
     - name: Check if Nexus was already provisioned
-<<<<<<< HEAD
       command: "{{ oc_path }} get service nexus -n workshop-infra"
-=======
-      command: "oc get service nexus -n workshop-infra"
->>>>>>> f1b73a0d
+
       register: install_nexus
       ignore_errors: true
 
     - name: Instantiate nexus from template
-<<<<<<< HEAD
       command: "{{ oc_path }} create -f /root/nexus.yaml -n workshop-infra"
-=======
-      command: "oc create -f /root/nexus.yaml -n workshop-infra"
->>>>>>> f1b73a0d
+
       when: install_nexus | failed
 
     # looks like we need a better check - it seems we're ready up to several
     # seconds before the router finds out about us, so we might want another
     # http check to make sure nexus is responding
     - name: Wait for Nexus to be running
-<<<<<<< HEAD
       command: "{{ oc_path }} get dc/nexus -o yaml -n workshop-infra"
-=======
-      command: "oc get dc/nexus -o yaml -n workshop-infra"
->>>>>>> f1b73a0d
+
       register: result
       until: '"availableReplicas: 1" in result.stdout'
       retries: 5
@@ -300,35 +267,24 @@
         dest: "/root/gitlab-template.yaml"
 
     - name: Check if Gitlab was already provisioned
-<<<<<<< HEAD
       command: "{{ oc_path }} get service gitlab-ce -n workshop-infra"
-=======
-      command: "oc get service gitlab-ce -n workshop-infra"
->>>>>>> f1b73a0d
+
       register: install_gitlab
       ignore_errors: true
 
     - name: Instantiate Gitlab from template
       shell: >
-<<<<<<< HEAD
         {{ oc_path }} process -f /root/gitlab-template.yaml
         -v APPLICATION_HOSTNAME=gitlab-ce-workshop-infra.{{ cloudapps_suffix }}
         -v GITLAB_ROOT_PASSWORD=password | {{ oc_path }} create -f - -n workshop-infra
-=======
-        oc process -f /root/gitlab-template.yaml
-        -v APPLICATION_HOSTNAME=gitlab-ce-workshop-infra.{{ cloudapps_suffix }}
-        -v GITLAB_ROOT_PASSWORD=password | oc create -f - -n workshop-infra
->>>>>>> f1b73a0d
+
       when: install_gitlab | failed
       tags:
         - instantiate-gitlab
 
     - name: Wait for Gitlab to be running
-<<<<<<< HEAD
       command: "{{ oc_path }} get dc/gitlab-ce -o yaml -n workshop-infra"
-=======
-      command: "oc get dc/gitlab-ce -o yaml -n workshop-infra"
->>>>>>> f1b73a0d
+
       register: result
       until: '" availableReplicas: 1" in result.stdout'
       retries: 8
@@ -344,49 +300,34 @@
         - copy-java-s2i-is
 
     - name: Create simple-java-s2i IS in openshift namespace
-<<<<<<< HEAD
       shell: "{{ oc_path }} create -f /root/java-s2i-is.yaml -n openshift || {{ oc_path }} replace -f /root/java-s2i-is.yaml -n openshift"
-=======
-      shell: "oc create -f /root/java-s2i-is.yaml -n openshift || oc replace -f /root/java-s2i-is.yaml -n openshift"
->>>>>>> f1b73a0d
+
       tags:
         - create-java-s2i-is
 
     - name: Create Jenkins pipeline template in openshift namespace
-<<<<<<< HEAD
       shell: "{{ oc_path }} create -f https://raw.githubusercontent.com/openshift-roadshow/nationalparks/1.0.0/ose3/pipeline-template.yaml -n openshift || {{ oc_path }} replace -f https://raw.githubusercontent.com/openshift-roadshow/nationalparks/1.0.0/ose3/pipeline-template.yaml -n openshift"
-=======
-      shell: "oc create -f https://raw.githubusercontent.com/openshift-roadshow/nationalparks/1.0.0/ose3/pipeline-template.yaml -n openshift || oc replace -f https://raw.githubusercontent.com/openshift-roadshow/nationalparks/1.0.0/ose3/pipeline-template.yaml -n openshift"
->>>>>>> f1b73a0d
+
       tags:
         - create-pipeline-template
 
     - name: Check for workshop lab build
-<<<<<<< HEAD
       command: "{{ oc_path }} get svc/labs -n workshop-infra"
-=======
-      command: "oc get svc/labs -n workshop-infra"
->>>>>>> f1b73a0d
+
       ignore_errors: true
       register: labs_service_out
 
     - name: Build workshop lab server
       shell: >
-<<<<<<< HEAD
         {{ oc_path }} new-app
-=======
-        oc new-app
->>>>>>> f1b73a0d
+
         --name=labs {{ lab_url }}#{{ lab_tag }} \
         -e ROUTER_ADDRESS={{cloudapps_suffix}}
         -e CONSOLE_ADDRESS=master.{{subdomain_base}}
         -e DEFAULT_LAB=roadshow
         -n workshop-infra;
-<<<<<<< HEAD
         {{ oc_path }} expose service labs -n workshop-infra
-=======
-        oc expose service labs -n workshop-infra
->>>>>>> f1b73a0d
+
       when: labs_service_out | failed
       tags:
         - build-workshop-labs
@@ -432,20 +373,13 @@
         dest: /root/project-template.yaml
 
     - name: Check for project request template
-<<<<<<< HEAD
       command: "{{ oc_path }} get template project-request -n default"
-=======
-      command: "oc get template project-request -n default"
->>>>>>> f1b73a0d
+
       register: request_template
       ignore_errors: true
 
     - name: Create project request template in default project
-<<<<<<< HEAD
       shell: "{{ oc_path }} create -f /root/project-template.yaml -n default || {{ oc_path }} replace -f /root/project-template.yaml -n default"
-=======
-      shell: "oc create -f /root/project-template.yaml -n default || oc replace -f /root/project-template.yaml -n default"
->>>>>>> f1b73a0d
       when: request_template | failed
 
     - name: Update master config file to use project request template
