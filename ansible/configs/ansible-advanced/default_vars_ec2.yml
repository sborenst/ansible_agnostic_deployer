---
### AWS EC2 Environment settings

### Route 53 Zone ID (AWS)
# This is the Route53 HostedZoneId where you will create your Public DNS entries
# This only needs to be defined if your CF template uses route53
HostedZoneId: Z3IHLWJZOU9SRT
# The region to be used, if not specified by -e in the command line
aws_region: us-east-1
# The key that is used to
key_name: ocpkey

## Networking (AWS)
subdomain_base_short: "{{ guid }}"
subdomain_base_suffix: ".example.opentlc.com"
subdomain_base: "{{subdomain_base_short}}{{subdomain_base_suffix}}"
zone_internal_dns: "{{guid}}.internal."
chomped_zone_internal_dns: "{{guid}}.internal"

## Environment Sizing
# Instance Type
__instance_type: "t2.medium"
# Image ID
# __image: RHELAMI
__image: RHEL77

security_groups:
<<<<<<< HEAD
  - name: UtilitySG
=======
  - name: HostSG
>>>>>>> 93f1a1bb
    rules:
      - name: AllUtilitySG
        description: "Allow all traffic among UtilitySG nodes"
        from_port: 0
        to_port: 65535
        protocol: -1
        from_group: UtilitySG
        rule_type: Ingress
      - name: UtilityHTTPPort
        description: "Allow HTTP port"
        from_port: 80
        to_port: 80
        protocol: tcp
        cidr: "0.0.0.0/0"
        rule_type: Ingress
      - name: UtilityHTTPsPort
        description: "Allow HTTPs port"
        from_port: 443
        to_port: 443
        protocol: tcp
        cidr: "0.0.0.0/0"
        rule_type: Ingress
      - name: FromDefaultSG
        description: "Allow everything from DefaultSG nodes"
        from_port: 0
        to_port: 65535
        protocol: -1
        from_group: DefaultSG
        rule_type: Ingress

instances:
  - name: control
    count: 1
    unique: true
    public_dns: true
    dns_loadbalancer: true
    floating_ip: true
    image: "{{ bastion_instance_image | default(__image) }}"
    flavor:
      ec2: "{{ bastion_instance_type | default(__instance_type) }}"
    security_groups:
      - BastionSG
    tags:
      - key: "AnsibleGroup"
        value: "bastions"
      - key: "ostype"
        value: "linux"
      - key: "instance_filter"
        value: "{{ env_type }}-{{ email }}"
    rootfs_size: "{{ rootfs_size_bastion | default(50)  }}"

  - name: utility
    count: 1
    unique: true
    public_dns: true
    dns_loadbalancer: true
    floating_ip: true
    image: "{{ bastion_instance_image | default(__image) }}"
    flavor:
      ec2: "{{ bastion_instance_type | default(__instance_type) }}"
    tags:
      - key: "AnsibleGroup"
        value: "utilities"
      - key: "ostype"
        value: "linux"
      - key: "instance_filter"
        value: "{{ env_type }}-{{ email }}"
    security_groups:
      - DefaultSG
<<<<<<< HEAD
      - UtilitySG
=======
      - HostSG
>>>>>>> 93f1a1bb


...<|MERGE_RESOLUTION|>--- conflicted
+++ resolved
@@ -25,11 +25,8 @@
 __image: RHEL77
 
 security_groups:
-<<<<<<< HEAD
+
   - name: UtilitySG
-=======
-  - name: HostSG
->>>>>>> 93f1a1bb
     rules:
       - name: AllUtilitySG
         description: "Allow all traffic among UtilitySG nodes"
@@ -99,11 +96,8 @@
         value: "{{ env_type }}-{{ email }}"
     security_groups:
       - DefaultSG
-<<<<<<< HEAD
       - UtilitySG
-=======
-      - HostSG
->>>>>>> 93f1a1bb
+
 
 
 ...