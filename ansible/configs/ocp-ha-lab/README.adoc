= OPENTLC OCP-HA-LAB Env_Type config

For example, we will include things such as ec2 instance names, secret
variables such as private/public key pair information, passwords, etc.

Eventually, all sensitive information will be encrypted via Ansible Vault. The
inclusion as well as instructions on doing this will be included in a later
release.

== Set up your "Secret" variables

* You need to provide some credentials for deployments to work
* Create a file called "env_secrets.yml" and put it in the
 ./ansible/configs/CONFIGNAME/ directory.
** At this point this file *has to be created* even if no vars from it are used.
* You can choose to provide these values as extra vars (-e "var=value") in the
 command line if you prefer not to keep sensitive information in a file.

.Example contents of "Secret" Vars file
----
# ## Logon credentials for Red Hat Network
# ## Required if using the subscription component
# ## of this playbook.
rhel_subscription_user: ''
rhel_subscription_pass: ''
#
# ## LDAP Bind Password
bindPassword: ''
#
# ## Desired openshift admin name and password
admin_user: ""
admin_user_password: ""
#
# ## AWS Credentials. This is required.
aws_access_key_id: ""
aws_secret_access_key: ""

#If using repo_method: satellite, you must set these values as well.
# satellite_url: https://satellite.example.com
# satellite_org: Sat_org_name
# satellite_activationkey: "rhel7basic"
----


== Review the Env_Type variable file

* This file link:./env_vars.yml[./env_vars.yml] contains all the variables you
 need to define to control the deployment of your environment.

== Running Ansible Playbook

. You can run the playbook with the following arguments to overwrite the default variable values:
[source,bash]
----
# Set the your environment variables (this is optional, but makes life easy)

REGION=us-east-1
KEYNAME=ocpkey
GUID=testocpha1
ENVTYPE="ocp-ha-lab"
CLOUDPROVIDER=ec2
HOSTZONEID='Z3IHLWJZOU9SRT'
REPO_PATH='https://admin.example.com/repos/ocp/3.5/'
BASESUFFIX='.example.opentlc.com'
IPAPASS=aaaaaa
REPO_VERSION=3.5
NODE_COUNT=2
DEPLOYER_REPO_PATH=`pwd`
LOG_FILE=$(pwd)/${ENVTYPE}-${GUID}.log

## For a HA environment that is not installed with OpenShift

ansible-playbook -i ${DEPLOYER_REPO_PATH}/inventory/${CLOUDPROVIDER}.py ${DEPLOYER_REPO_PATH}/main.yml  \
    -e "guid=${GUID}" -e "env_type=${ENVTYPE}" -e "key_name=${KEYNAME}" \
    -e "cloud_provider=${CLOUDPROVIDER}" -e "aws_region=${REGION}" -e "HostedZoneId=${HOSTZONEID}" \
    -e "subdomain_base_suffix=${BASESUFFIX}" \
    -e "bastion_instance_type=t2.medium" -e "master_instance_type=t2.large" \
    -e "infranode_instance_type=t2.large" -e "node_instance_type=t2.large" \
    -e "support_instance_type=t2.medium" -e "node_instance_count=${NODE_COUNT}" \
    -e "ipa_host_password=${IPAPASS}" -e "install_idm=htpasswd"  \
    -e "repo_method=file" -e "own_repo_path=${REPO_PATH}" -e "repo_version=${REPO_VERSION}" \
    -e "software_to_deploy=openshift" -e "osrelease=3.5.5.15" -e "docker_version=1.12.6" \
    --skip-tags=installing_openshift,get_openshift_credentials \
    -e "ANSIBLE_REPO_PATH=${DEPLOYER_REPO_PATH}" 1>> $LOG_FILE 2>> $LOG_FILE
<<<<<<< HEAD
 

=======
 --skip-tags=installing_openshift,get_openshift_credentials
----
>>>>>>> 097479f1
. To Delete an environment
----
#To Destroy an Env
ansible-playbook -i ${DEPLOYER_REPO_PATH}/inventory/${CLOUDPROVIDER}.py \
                        ${DEPLOYER_REPO_PATH}/configs/${ENVTYPE}/destroy_env.yml \
                        -e "guid=${GUID}" -e "env_type=${ENVTYPE}" \
                        -e "cloud_provider=${CLOUDPROVIDER}" -e "aws_region=${REGION}"  -e "HostedZoneId=${HOSTZONEID}" \
                        -e "ANSIBLE_REPO_PATH=${DEPLOYER_REPO_PATH}" \
                        -e "key_name=${KEYNAME}"  -e "subdomain_base_suffix=${BASESUFFIX}"

----<|MERGE_RESOLUTION|>--- conflicted
+++ resolved
@@ -80,15 +80,9 @@
     -e "ipa_host_password=${IPAPASS}" -e "install_idm=htpasswd"  \
     -e "repo_method=file" -e "own_repo_path=${REPO_PATH}" -e "repo_version=${REPO_VERSION}" \
     -e "software_to_deploy=openshift" -e "osrelease=3.5.5.15" -e "docker_version=1.12.6" \
-    --skip-tags=installing_openshift,get_openshift_credentials \
-    -e "ANSIBLE_REPO_PATH=${DEPLOYER_REPO_PATH}" 1>> $LOG_FILE 2>> $LOG_FILE
-<<<<<<< HEAD
- 
+    -e "ANSIBLE_REPO_PATH=${DEPLOYER_REPO_PATH}" \
+    --skip-tags=installing_openshift,get_openshift_credentials 1>> $LOG_FILE 2>> $LOG_FILE
 
-=======
- --skip-tags=installing_openshift,get_openshift_credentials
-----
->>>>>>> 097479f1
 . To Delete an environment
 ----
 #To Destroy an Env
