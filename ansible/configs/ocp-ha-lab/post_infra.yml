- name: Step 002 Post Infrastructure
  hosts: localhost
  connection: local
  become: false
  vars_files:
    - "./env_vars.yml"
    - "./env_secret_vars.yml"
  tags:
    - step002
    - post_infrastructure
  tasks:

    - name: Job Template to launch a Job Template with update on launch inventory set
      uri:
<<<<<<< HEAD
        url: https://{{ ansible_tower_ip }}/api/v1/job_templates/{{ job_template_id }}/launch/
=======
        url: "https://{{ ansible_tower_ip }}/api/v1/job_templates/{{ job_template_id }}/launch/"
>>>>>>> a7db9532
        method: POST
        user: "{{tower_admin}}"
        password: "{{tower_admin_password}}"
        body:
          extra_vars:
            guid: "{{guid}}"
            ipa_host_password: "{{ipa_host_password}}"

        body_format: json
        validate_certs: False
        HEADER_Content-Type: "application/json"
        status_code: 200, 201
      when: tower_run == 'true'<|MERGE_RESOLUTION|>--- conflicted
+++ resolved
@@ -12,11 +12,7 @@
 
     - name: Job Template to launch a Job Template with update on launch inventory set
       uri:
-<<<<<<< HEAD
-        url: https://{{ ansible_tower_ip }}/api/v1/job_templates/{{ job_template_id }}/launch/
-=======
         url: "https://{{ ansible_tower_ip }}/api/v1/job_templates/{{ job_template_id }}/launch/"
->>>>>>> a7db9532
         method: POST
         user: "{{tower_admin}}"
         password: "{{tower_admin_password}}"
