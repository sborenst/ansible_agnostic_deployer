--- conflicted
+++ resolved
@@ -51,16 +51,10 @@
         from_port: 1
         to_port: 65535
         protocol: udp
-<<<<<<< HEAD
         from_group: HostSG
         rule_type: Ingress
 
-=======
-        from_group: FrontendSG
-        rule_type: Ingress
 
-
->>>>>>> ed6bff19
 # Environment Instances
 instances:
   - name: "control"
