---
env_type: ansible-multitier-infra

################################################################################
### OSP Environment variables
################################################################################

cloud_provider:   osp                               
ansible_user:     cloud-user
remote_user:      cloud-user
admin_user:       opentlc-mgr

osp_cluster_dns_server: ddns01.opentlc.com
use_dynamic_dns: true
osp_project_create: true

<<<<<<< HEAD
vscode_server_hostname: "{{ groups['bastions'][0] | regex_replace('\\..*$') }}.{{ guid }}.{{ osp_cluster_dns_zone }}"
=======

vscode_server_hostname: "{{ groups['bastions'][0] | regex_replace('\\..*$') }}.{{ guid }}{{ osp_cluster_dns_zone  }}"
>>>>>>> 46d8f49d

# Default instance type
__instance_type: 2c2g30d 

# Default Image
__image: rhel-server-7.7-update-2  

security_groups:
  - name: WebSG
    rules:
      - name: WebSGHTTPPort
        description: "Allow HTTP port"
        from_port: 80
        to_port: 80
        protocol: tcp
        cidr: "0.0.0.0/0"
        rule_type: Ingress
        
      - name: WebSGHTTPsPort
        description: "Allow HTTPs port"
        from_port: 443
        to_port: 443
        protocol: tcp
        cidr: "0.0.0.0/0"
        rule_type: Ingress

  - name: HostSG
    rules:
      - name: HostSGTCP
        description: "Allow everything from HostSG nodes"
        from_port: 1
        to_port: 65535
        protocol: tcp
        from_group: HostSG
        rule_type: Ingress

      - name: HostSGUDP
        description: "Allow everything from HostSG nodes"
        from_port: 1
        to_port: 65535
        protocol: udp
        from_group: HostSG
        rule_type: Ingress

# Environment Instances
instances:
  - name: "control"
    count: 1
    unique: true
    public_dns: true
    dns_loadbalancer: true
    floating_ip: true
    image_id: "{{ bastion_instance_image | default(__image) }}"
    flavor:
      osp: "{{ bastion_instance_type | default(__instance_type) }}"
    security_groups:
      - BastionSG
      - WebSG
    tags:
      - key: "AnsibleGroup"
        value: "bastions"
      - key: "ostype"
        value: "linux"
      - key: "instance_filter"
        value: "{{ env_type }}-{{ email }}"

  - name: "frontend1"
    count: "{{ frontend_instance_count | default(1) }}"
    public_dns: true
    dns_loadbalancer: true
    image_id: "{{ frontend_instance_image | default(__image) }}"
    flavor:
      osp: "{{ frontend_instance_type | default(__instance_type) }}"
    tags:
      - key: "AnsibleGroup"
        value: "load_balancers"
      - key: "ostype"
        value: "linux"
      - key: "instance_filter"
        value: "{{ env_type }}-{{ email }}"
    security_groups:
      - DefaultSG
      - WebSG
      - HostSG


  - name: "app"
    count: "{{ app_instance_count | default(2) }}"
    public_dns: false
    image_id: "{{ app_instance_image | default(__image) }}"
    flavor:
      osp: "{{ app_instance_type | default(__instance_type) }}"
    tags:
      - key: "AnsibleGroup"
        value: "app_servers"
      - key: "ostype"
        value: "rhel"
      - key: "instance_filter"
        value: "{{ env_type }}-{{ email }}"
    key_name: "{{key_name}}"
    security_groups:
      - DefaultSG
      - WebSG
      - HostSG

  - name: "appdb1"
    count: "{{ appdb_instance_count | default(1) }}"
    public_dns: false
    image_id: "{{ appdb_instance_image | default(__image) }}"
    flavor:
       osp: "{{ appdb_instance_type | default(__instance_type) }}"
    tags:
      - key: "AnsibleGroup"
        value: "database_servers"
      - key: "ostype"
        value: "rhel"
      - key: "instance_filter"
        value: "{{ env_type }}-{{ email }}"
    key_name: "{{key_name}}"
    security_groups:
      - DefaultSG
      - WebSG
      - HostSG


#### OSP ####
# See cloud_providers/osp_default_vars.yml
# See roles-infra/infra-osp-project-create/defaults/main.yml

# Set this to true if you need to create a new project in OpenStack
# This should almost always be set to true for OpenShift installations
# If it is set to false, the {{ osp_project_name }} must already exist and
# should be able to run whatever you are deploying
#osp_project_create: true

# If osp_project_create is set to yes, define those:
# Quotas to set for new project that is created
#quota_num_instances: 15
#quota_num_cores: 72
#quota_memory: 131072 # in MB
#quota_num_volumes: 25
#quota_volumes_gigs: 500
#quota_loadbalancers: #when Octavia is available
#quota_pool: #when Octavia is available
#quota_networks: 3
#quota_subnets: 3
#quota_routers: 3
quota_fip: 7
#quota_sg: 10
#quota_sg_rules: 100
...<|MERGE_RESOLUTION|>--- conflicted
+++ resolved
@@ -14,12 +14,7 @@
 use_dynamic_dns: true
 osp_project_create: true
 
-<<<<<<< HEAD
 vscode_server_hostname: "{{ groups['bastions'][0] | regex_replace('\\..*$') }}.{{ guid }}.{{ osp_cluster_dns_zone }}"
-=======
-
-vscode_server_hostname: "{{ groups['bastions'][0] | regex_replace('\\..*$') }}.{{ guid }}{{ osp_cluster_dns_zone  }}"
->>>>>>> 46d8f49d
 
 # Default instance type
 __instance_type: 2c2g30d 
