--- conflicted
+++ resolved
@@ -14,16 +14,12 @@
 key_name:                     ocpkey
 student_name:                 student                         # Default ssh account
 lab_user:                     devops                          # Ansible Service Account
-<<<<<<< HEAD
-=======
+admin_user:                   opentlc-mgr
+
+vscode_user_name:             "{{ control_user_name }}"
 control_user_ssh_config:      ./files/ssh_config.j2
 
->>>>>>> 46d8f49d
-vscode_user_name:             "{{ control_user_name }}"
-admin_user:                   opentlc-mgr
-
 cloud_provider:               ec2
-
 
 inventory_groups:
   - load_balancers
