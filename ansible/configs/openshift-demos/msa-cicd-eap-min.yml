--- conflicted
+++ resolved
@@ -71,24 +71,16 @@
         prune_deployments_selector: "comp-required!=true,app!=inventory"
         prune_builds_selector: "comp-required!=true,app!=inventory"
         disable_stage_project: true
-<<<<<<< HEAD
       tags: demo
 
     # verify database deployments in cicd project
     - name: wait for database deployments in project {{ project_cicd }} to complete (succeed or fail)
       shell: "oc get pods -n {{ project_cicd }} -l comp-type=database | grep '\\-deploy\\s' | grep 'Running'"
-=======
-
-    # verify deployments in ci/cd project
-    - name: wait for deployments in project {{ project_cicd }} to complete (succeed or fail)
-      shell: "oc get pods -n {{ project_cicd }} | grep '\\-deploy' | grep 'Running'"
->>>>>>> 1a6e82e6
       register: deployment_running
       until: deployment_running|failed
       retries: 20
       delay: 30
       ignore_errors: true
-<<<<<<< HEAD
       tags: verify
 
     - include_tasks: verify_tasks.yml project_name={{ project_cicd }} selector="comp-type=database"
@@ -97,20 +89,11 @@
     # verify database deployments in prod project
     - name: wait for database deployments in project {{ project_prod }} to complete (succeed or fail)
       shell: "oc get pods -n {{ project_prod }} -l comp-type=database | grep '\\-deploy\\s' | grep 'Running'"
-=======
-
-    - include_tasks: verify_tasks.yml project_name={{ project_cicd }}
-
-    # verify deployments in prod project
-    - name: wait for deployments in project {{ project_prod }} to complete (succeed or fail)
-      shell: "oc get pods -n {{ project_prod }} | grep '\\-deploy' | grep 'Running'"
->>>>>>> 1a6e82e6
       register: deployment_running
       until: deployment_running|failed
       retries: 20
       delay: 30
       ignore_errors: true
-<<<<<<< HEAD
       tags: verify
 
     - include_tasks: verify_tasks.yml project_name={{ project_prod }} selector="comp-type=database"
@@ -118,20 +101,11 @@
     # verify database deployments in test project
     - name: wait for database deployments in project {{ project_test }} to complete (succeed or fail)
       shell: "oc get pods -n {{ project_test }} -l comp-type=database | grep '\\-deploy\\s' | grep 'Running'"
-=======
-
-    - include_tasks: verify_tasks.yml project_name={{ project_prod }}
-
-    # verify deployments in stage project
-    - name: wait for deployments in project {{ project_stage }} to complete (succeed or fail)
-      shell: "oc get pods -n {{ project_stage }} | grep '\\-deploy' | grep 'Running'"
->>>>>>> 1a6e82e6
       register: deployment_running
       until: deployment_running|failed
       retries: 20
       delay: 30
       ignore_errors: true
-<<<<<<< HEAD
       tags: verify
 
     - include_tasks: verify_tasks.yml project_name={{ project_test }} selector="comp-type=database"
@@ -139,20 +113,11 @@
     # verify database deployments in dev project
     - name: wait for database deployments in project {{ project_dev }} to complete (succeed or fail)
       shell: "oc get pods -n {{ project_dev }} -l comp-type=database | grep '\\-deploy\\s' | grep 'Running'"
-=======
-
-    - include_tasks: verify_tasks.yml project_name={{ project_stage }}
-
-    # verify deployments in test project
-    - name: wait for deployments in project {{ project_test }} to complete (succeed or fail)
-      shell: "oc get pods -n {{ project_test }} | grep '\\-deploy' | grep 'Running'"
->>>>>>> 1a6e82e6
       register: deployment_running
       until: deployment_running|failed
       retries: 20
       delay: 30
       ignore_errors: true
-<<<<<<< HEAD
       tags: verify
 
     - include_tasks: verify_tasks.yml project_name={{ project_dev }} selector="comp-type=database"
@@ -202,25 +167,12 @@
     # verify other deployments in dev project
     - name: wait for other deployments in project {{ project_dev }} to complete (succeed or fail)
       shell: "oc get pods -n {{ project_dev }} -l comp-type!=database | grep '\\-deploy\\s' | grep 'Running'"
-=======
-
-    - include_tasks: verify_tasks.yml project_name={{ project_test }}
-
-    # verify deployments in dev project
-    - name: wait for deployments in project {{ project_dev }} to complete (succeed or fail)
-      shell: "oc get pods -n {{ project_dev }} | grep '\\-deploy' | grep 'Running'"
->>>>>>> 1a6e82e6
       register: deployment_running
       until: deployment_running|failed
       retries: 20
       delay: 30
       ignore_errors: true
-<<<<<<< HEAD
       tags: verify
 
     - include_tasks: verify_tasks.yml project_name={{ project_dev }} selector="comp-type!=database"
-      tags: verify
-=======
-
-    - include_tasks: verify_tasks.yml project_name={{ project_dev }}
->>>>>>> 1a6e82e6
+      tags: verify