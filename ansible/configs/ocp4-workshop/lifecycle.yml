--- conflicted
+++ resolved
@@ -114,14 +114,9 @@
 
     - when: r_csrs.resources | length > 0
       name: Approve all Pending CSRs
-<<<<<<< HEAD
-      command: "oc adm certificate approve {{ item }}"
-      loop: "{{ r_csrs.stdout_lines }}"
-=======
       command: "oc adm certificate approve {{ item.metadata.name }}"
       # when: item.status.conditions[0].type == "Pending"
       loop: "{{ r_csrs.resources }}"
->>>>>>> 381dfdd4
 
     # TODO: Implement proper loop to watch for incoming CSRS while we are
     # approving them. For now, this is a workaround, just wait and re-approve.
@@ -129,17 +124,6 @@
       pause:
         seconds: 10
 
-<<<<<<< HEAD
-    - name: Get additional CSRs that need to be patched
-      command: oc get csr -oname
-      register: r_new_csrs
-      changed_when: false
-
-    - when: r_new_csrs.stdout_lines | length > 0
-      name: Approve all Pending CSRs
-      command: "oc adm certificate approve {{ item }}"
-      loop: "{{ r_new_csrs.stdout_lines }}"
-=======
     - name: Get additional CSRs that need to be approved
       k8s_facts:
         api_version: certificates.k8s.io/v1beta1
@@ -151,4 +135,3 @@
       command: "oc adm certificate approve {{ item.metadata.name }}"
       # when: item.status.conditions[0].type == "Pending"
       loop: "{{ r_new_csrs.resources }}"
->>>>>>> 381dfdd4
