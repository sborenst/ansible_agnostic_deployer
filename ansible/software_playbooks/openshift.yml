--- conflicted
+++ resolved
@@ -86,14 +86,10 @@
 - name: Configuring Nfs Host
   gather_facts: False
   become: yes
-<<<<<<< HEAD
-  hosts: "{{ ('tag_' ~ env_type ~ '_' ~ guid ~ '_support') | replace('-', '_') }}"
-=======
   order: sorted
   hosts:
     - support
     - "{{ ('tag_' ~ env_type ~ '_' ~ guid ~ '_support') | replace('-', '_') }}"
->>>>>>> df19ff0d
   vars_files:
     - "../configs/{{ env_type }}/env_vars.yml"
   roles:
