#vim: set ft=ansible:
---
- name: Software Playbook NONE
  hosts: localhost
  connection: local
  become: False
  gather_facts: False
  vars_files:
    - "{{ANSIBLE_REPO_PATH}}/configs/{{ env_type }}/env_vars.yml"
    - "{{ANSIBLE_REPO_PATH}}/configs/{{ env_type }}/env_secret_vars.yml"
    - "{{ANSIBLE_REPO_PATH}}/configs/{{ env_type }}/ssh_vars.yml"
  tags:
    - generate_ansible_hosts_file
  tasks:
<<<<<<< HEAD
    - debug:
        msg: "included software playbook for: none [dummy only]"
  
=======
    - name: generate ansible hosts file
      template:
        src: "../configs/{{ env_type }}/files/hosts_template.j2"
        dest: "../workdir/hosts-{{ env_type }}-{{ guid }}"

- name: Step 00xxxxx bastion preparation for deployment
  hosts: "{{ ('tag_' ~ env_type ~ '_' ~ guid ~ '_bastion') | replace('-', '_') }}"
  become: true
  gather_facts: False
  vars_files:
    - "{{ANSIBLE_REPO_PATH}}/configs/{{ env_type }}/env_vars.yml"
    - "{{ANSIBLE_REPO_PATH}}/configs/{{ env_type }}/env_secret_vars.yml"
    - "{{ANSIBLE_REPO_PATH}}/configs/{{ env_type }}/ssh_vars.yml"
  tasks:
    - name: Ensure directory /etc/ansible exists
      file:
        path: /etc/ansible
        state: directory
    - name: Copy over ansible hosts file
      copy:
        src: "{{ANSIBLE_REPO_PATH}}/workdir/hosts-{{ env_type }}-{{ guid }}"
        dest: /etc/ansible/hosts
>>>>>>> ab9f662a
<|MERGE_RESOLUTION|>--- conflicted
+++ resolved
@@ -12,11 +12,11 @@
   tags:
     - generate_ansible_hosts_file
   tasks:
-<<<<<<< HEAD
+
     - debug:
         msg: "included software playbook for: none [dummy only]"
   
-=======
+
     - name: generate ansible hosts file
       template:
         src: "../configs/{{ env_type }}/files/hosts_template.j2"
@@ -39,4 +39,3 @@
       copy:
         src: "{{ANSIBLE_REPO_PATH}}/workdir/hosts-{{ env_type }}-{{ guid }}"
         dest: /etc/ansible/hosts
->>>>>>> ab9f662a
