--- conflicted
+++ resolved
@@ -254,8 +254,4 @@
 
 image::../images/webserver_deployed.jpg[Web Server Deployed]
 
-<<<<<<< HEAD
-Or we could also use the DNS, for that, simply check the `osp_cluster_dns_zone` value in your `~secrets.yaml` file and point to it, `http://webserver1.{guid-name}.{ osp_cluster_dns_zone }`
-=======
-Or we could also use the DNS, for that, simply check the `osp_cluster_dns_zone` value in your `~secrets.yaml` file and point to it, `http://webserver1.{ osp_cluster_dns_zone }`
->>>>>>> 29dd8e6a
+Or we could also use the DNS, for that, simply check the `osp_cluster_dns_zone` value in your `~secrets.yaml` file and point to it, `http://webserver[1|2].$guid.{ osp_cluster_dns_zone }`