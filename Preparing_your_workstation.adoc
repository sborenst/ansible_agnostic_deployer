--- conflicted
+++ resolved
@@ -3,85 +3,6 @@
 == Prerequisites
 In order to use these playbooks, you will need to set a few things up.
 
-<<<<<<< HEAD
-=== AWS Permissions and Policies
-
-AWS credentials for the account above must be used with the AWS command line
- tool (detailed below)
-
-* An AWS IAM account with the following permissions:
-- Policies can be defined for Users, Groups or Roles
-- Navigate to: AWS Dashboard -> Identity & Access Management -> Select Users or Groups or Roles -> Permissions -> Inline Policies -> Create Policy -> Custom Policy
-- Policy Name: openshift (your preference)
-- Policy Document:
-+
-[source,json]
-----
-{
-    "Version": "2012-10-17",
-    "Statement": [
-        {
-            "Sid": "Stmt1459269951000",
-            "Effect": "Allow",
-            "Action": [
-                "cloudformation:*",
-                "iam:*",
-                "route53:*",
-                "elasticloadbalancing:*",
-                "ec2:*",
-                "cloudwatch:*",
-                "autoscaling:*",
-                "s3:*"
-            ],
-            "Resource": [
-                "*"
-            ]
-        }
-    ]
-}
-----
-
-NOTE: Finer-grained permissions are possible, and pull requests are welcome.
-
-
-=== AWS existing resources
-
-* A route53
- link:http://docs.aws.amazon.com/Route53/latest/DeveloperGuide/CreatingHostedZone.html[public hosted zone]
-  is required for the scripts to create the various DNS entries for the
-    resources it creates. Two DNS entries will be created for workshops:
-- `master.guid.domain.tld` - a DNS entry pointing to the master
-- `*.cloudapps.guid.domain.tld` - a wildcard DNS entry pointing to the
-      router/infrastructure node
-* An EC2 SSH keypair should be created in advance and you should save the key
-    file to your system.
-+
-[source,bash]
-----
-REGION=us-east-1
-KEYNAME=accentureworkshop2
-openssl genrsa -out ~/.ssh/${KEYNAME}.pem 2048
-openssl rsa -in ~/.ssh/${KEYNAME}.pem -pubout > ~/.ssh/${KEYNAME}.pub
-chmod 400 ~/.ssh/${KEYNAME}.pub
-chmod 400 ~/.ssh/${KEYNAME}.pem
-touch ~/.ssh/config
-chmod 600 ~/.ssh/config
-aws ec2 import-key-pair --key-name ${KEYNAME} --region=$REGION --output=text --public-key-material "`cat ~/.ssh/${KEYNAME}.pub | grep -v PUBLIC`"
-----
-+
-CAUTION: Key pairs are created per region, you will need to specify a different keypair for each region or duplicate the keypair into every region.
-+
-----
-REGIONS="ap-southeast-1 ap-southeast-2 OTHER_REGIONS..."
-for REGION in `echo ${REGIONS}` ;
-  do
-    aws ec2 import-key-pair --key-name ${KEYNAME} --region=$REGION --output=text --public-key-material "`cat ~/.ssh/${KEYNAME}.pub | grep -v PUBLIC`"
-  done
-----
-
-
-=======
->>>>>>> 1d73dbb9
 == Software Requirements on workstation
 
 * Some deployments would require a Red Hat Customer Portal account that has
